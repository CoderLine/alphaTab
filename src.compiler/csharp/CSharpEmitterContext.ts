--- conflicted
+++ resolved
@@ -771,16 +771,12 @@
 
     protected buildCoreNamespace(aliasSymbol: ts.Symbol) {
         let suffix = '';
-<<<<<<< HEAD
-        if (aliasSymbol.name !== 'Map' && aliasSymbol.declarations) {
-=======
         
         if(aliasSymbol.name === 'Map') {
             return this.toPascalCase('alphaTab.collections') + suffix + '.';           
         }
 
         if (aliasSymbol.declarations) {
->>>>>>> 21ede576
             for (const decl of aliasSymbol.declarations) {
                 let fileName = path.basename(decl.getSourceFile().fileName).toLowerCase();
                 if (fileName.startsWith('lib.') && fileName.endsWith('.d.ts')) {
