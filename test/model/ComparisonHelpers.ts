/**
 * @partial
 */
export class ComparisonHelpers {
    public static expectJsonEqual(
        expected: unknown,
        actual: unknown,
        path: string,
        ignoreKeys: string[] | null
    ): boolean {
        const expectedType = typeof expected;
        const actualType = typeof actual;

        // NOTE: performance wise expect() seems quite expensive
        // that's why we do a manual check for most asserts
        let result = true;

        if (actualType != expectedType) {
            fail(`Type Mismatch on hierarchy: ${path}, '${actualType}' != '${expectedType}'`);
            result = false;
        }

        switch (actualType) {
            case 'boolean':
                if ((actual as boolean) != (expected as boolean)) {
                    fail(`Boolean mismatch on hierarchy: ${path}, '${actual}' != '${expected}'`);
                    result = false;
                }
                break;
            case 'number':
                if (Math.abs((actual as number) - (expected as number)) >= 0.000001) {
                    fail(`Number mismatch on hierarchy: ${path}, '${actual}' != '${expected}'`);
                    result = false;
                }
                break;
            case 'object':
                if ((actual === null) !== (expected === null)) {
                    fail(`Null mismatch on hierarchy: ${path}, '${actual}' != '${expected}'`);
                    result = false;
                } else if (actual) {
                    if (Array.isArray(actual) !== Array.isArray(expected)) {
                        fail(`IsArray mismatch on hierarchy: ${path}`);
                        result = false;
                    } else if (Array.isArray(actual) && Array.isArray(expected)) {
                        if (actual.length !== expected.length) {
                            fail(`Array Length mismatch on hierarchy: ${path}, ${actual.length} != ${expected.length}`);
                            result = false;
                        } else {
                            for (let i = 0; i < actual.length; i++) {
<<<<<<< HEAD
                                if (!ComparisonHelpers.expectJsonEqual(expected[i], actual[i], `${path}[${i}]`, ignoreKeys)) {
=======
                                if (
                                    !ComparisonHelpers.expectJsonEqual(
                                        expected[i],
                                        actual[i],
                                        `${path}[${i}]`,
                                        ignoreKeys
                                    )
                                ) {
>>>>>>> 21ede576
                                    result = false;
                                }
                            }
                        }
                    } else if (expected instanceof Map) {
                        if (!(actual instanceof Map)) {
                            fail(`Map mismatch on hierarchy: ${path}, '${actual}' != '${expected}'`);
                            result = false;
                        } else {
                            const expectedMap = expected as Map<string, unknown>;
                            const actualMap = actual as Map<string, unknown>;

<<<<<<< HEAD

                            const ignoredKeys: Set<string> = new Set<string>([
=======
                            const ignoredKeyLookup: Set<string> = new Set<string>([
>>>>>>> 21ede576
                                'id',
                                'hammerpulloriginnoteid',
                                'hammerpulldestinationnoteid',
                                'tieoriginnoteid',
                                'tiedestinationnoteid',
                                'sluroriginnoteid',
<<<<<<< HEAD
                                'slurdestinationnoteid',
                                ...(ignoreKeys ?? [])
                            ]);
                            const expectedKeys = Array.from(expectedMap.keys()).filter(k => !ignoredKeys.has(k));
                            const actualKeys = Array.from(actualMap.keys()).filter(k => !ignoredKeys.has(k));
=======
                                'slurdestinationnoteid'
                            ]);
                            if (ignoreKeys) {
                                for (const k of ignoreKeys) {
                                    ignoredKeyLookup.add(k);
                                }
                            }
                            const expectedKeys = Array.from(expectedMap.keys()).filter(k => !ignoredKeyLookup.has(k));
                            const actualKeys = Array.from(actualMap.keys()).filter(k => !ignoredKeyLookup.has(k));
>>>>>>> 21ede576
                            expectedKeys.sort();
                            actualKeys.sort();

                            const actualKeyList = actualKeys.join(',');
                            const expectedKeyList = expectedKeys.join(',');
                            if (actualKeyList !== expectedKeyList) {
                                fail(
                                    `Object Keys mismatch on hierarchy: ${path}, '${actualKeyList}' != '${expectedKeyList}'`
                                );
                                result = false;
                            } else {
                                for (const key of actualKeys) {
<<<<<<< HEAD
                                    if (!ComparisonHelpers.expectJsonEqual(expectedMap.get(key), actualMap.get(key), `${path}.${key}`, ignoreKeys)) {
=======
                                    if (
                                        !ComparisonHelpers.expectJsonEqual(
                                            expectedMap.get(key),
                                            actualMap.get(key),
                                            `${path}.${key}`,
                                            ignoreKeys
                                        )
                                    ) {
>>>>>>> 21ede576
                                        result = false;
                                    }
                                }
                            }
                        }
                    } else if (!ComparisonHelpers.compareObjects(expected, actual, path, ignoreKeys)) {
                        result = false;
                    }
                }
                break;
            case 'string':
                if ((actual as string) !== (expected as string)) {
                    fail(`String mismatch on hierarchy: ${path}, '${actual}' != '${expected}'`);
                    result = false;
                }
                break;
            case 'undefined':
                if (actual !== expected) {
                    fail(`null mismatch on hierarchy: ${path}, '${actual}' != '${expected}'`);
                    result = false;
                }
                break;
        }

        return result;
    }

    /**
     * @target web
     * @partial
     */
    public static compareObjects(
        expected: unknown,
        actual: unknown,
        path: string,
        ignoreKeys: string[] | null
    ): boolean {
        fail(`Cannot compare unknown object types on path ${path}`);
        return false;
    }
}<|MERGE_RESOLUTION|>--- conflicted
+++ resolved
@@ -47,9 +47,6 @@
                             result = false;
                         } else {
                             for (let i = 0; i < actual.length; i++) {
-<<<<<<< HEAD
-                                if (!ComparisonHelpers.expectJsonEqual(expected[i], actual[i], `${path}[${i}]`, ignoreKeys)) {
-=======
                                 if (
                                     !ComparisonHelpers.expectJsonEqual(
                                         expected[i],
@@ -58,7 +55,6 @@
                                         ignoreKeys
                                     )
                                 ) {
->>>>>>> 21ede576
                                     result = false;
                                 }
                             }
@@ -71,25 +67,13 @@
                             const expectedMap = expected as Map<string, unknown>;
                             const actualMap = actual as Map<string, unknown>;
 
-<<<<<<< HEAD
-
-                            const ignoredKeys: Set<string> = new Set<string>([
-=======
                             const ignoredKeyLookup: Set<string> = new Set<string>([
->>>>>>> 21ede576
                                 'id',
                                 'hammerpulloriginnoteid',
                                 'hammerpulldestinationnoteid',
                                 'tieoriginnoteid',
                                 'tiedestinationnoteid',
                                 'sluroriginnoteid',
-<<<<<<< HEAD
-                                'slurdestinationnoteid',
-                                ...(ignoreKeys ?? [])
-                            ]);
-                            const expectedKeys = Array.from(expectedMap.keys()).filter(k => !ignoredKeys.has(k));
-                            const actualKeys = Array.from(actualMap.keys()).filter(k => !ignoredKeys.has(k));
-=======
                                 'slurdestinationnoteid'
                             ]);
                             if (ignoreKeys) {
@@ -99,7 +83,6 @@
                             }
                             const expectedKeys = Array.from(expectedMap.keys()).filter(k => !ignoredKeyLookup.has(k));
                             const actualKeys = Array.from(actualMap.keys()).filter(k => !ignoredKeyLookup.has(k));
->>>>>>> 21ede576
                             expectedKeys.sort();
                             actualKeys.sort();
 
@@ -112,9 +95,6 @@
                                 result = false;
                             } else {
                                 for (const key of actualKeys) {
-<<<<<<< HEAD
-                                    if (!ComparisonHelpers.expectJsonEqual(expectedMap.get(key), actualMap.get(key), `${path}.${key}`, ignoreKeys)) {
-=======
                                     if (
                                         !ComparisonHelpers.expectJsonEqual(
                                             expectedMap.get(key),
@@ -123,7 +103,6 @@
                                             ignoreKeys
                                         )
                                     ) {
->>>>>>> 21ede576
                                         result = false;
                                     }
                                 }
