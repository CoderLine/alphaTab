﻿/*
 * This file is part of alphaTab.
 * Copyright (c) 2014, Daniel Kuschny and Contributors, All rights reserved.
 * 
 * This library is free software; you can redistribute it and/or
 * modify it under the terms of the GNU Lesser General Public
 * License as published by the Free Software Foundation; either
 * version 3.0 of the License, or at your option any later version.
 * 
 * This library is distributed in the hope that it will be useful,
 * but WITHOUT ANY WARRANTY; without even the implied warranty of
 * MERCHANTABILITY or FITNESS FOR A PARTICULAR PURPOSE.  See the GNU
 * Lesser General Public License for more details.
 * 
 * You should have received a copy of the GNU Lesser General Public
 * License along with this library.
 */
using System;
using AlphaTab.Model;
using AlphaTab.Platform;
using AlphaTab.Rendering.Layout;
using AlphaTab.Rendering.Utils;
using AlphaTab.Util;

namespace AlphaTab.Rendering
{
    /// <summary>
    /// This is the main wrapper of the rendering engine which 
    /// can render a single track of a score object into a notation sheet.
    /// </summary>
    public class ScoreRenderer : IScoreRenderer
    {
        private string _currentLayoutMode;

        public ICanvas Canvas { get; set; }
        public Score Score { get; set; }
        public Track[] Tracks { get; set; }

        public ScoreLayout Layout { get; set; }

        public RenderingResources RenderingResources { get; set; }
        public Settings Settings { get; set; }

        public BoundsLookup BoundsLookup { get; set; }

        public ScoreRenderer(Settings settings)
        {
            Settings = settings;
            RenderingResources = new RenderingResources(1);
            if (settings.Engine == null || !Environment.RenderEngines.ContainsKey(settings.Engine))
            {
                Canvas = Environment.RenderEngines["default"]();
            }
            else
            {
                Canvas = Environment.RenderEngines[settings.Engine]();
            }
            RecreateLayout();
        }

        private bool RecreateLayout()
        {
            if (_currentLayoutMode != Settings.Layout.Mode)
            {
                if (Settings.Layout == null || !Environment.LayoutEngines.ContainsKey(Settings.Layout.Mode))
                {
                    Layout = Environment.LayoutEngines["default"](this);
                }
                else
                {
                    Layout = Environment.LayoutEngines[Settings.Layout.Mode](this);
                }
                _currentLayoutMode = Settings.Layout.Mode;
                return true;
            }
            return false;
        }

        public void Render(Track track)
        {
            Score = track.Score;
            Tracks = new[] { track };
            Invalidate();
        }

        public void RenderMultiple(Track[] tracks)
        {
            if (tracks.Length == 0)
            {
                Score = null;
            }
            else
            {
                Score = tracks[0].Score;
            }

            Tracks = tracks;
            Logger.Info("Rendering", "Rendering " + tracks.Length + " tracks");
            for (int i = 0; i < tracks.Length; i++)
            {
                var track = tracks[i];
                Logger.Info("Rendering", "Track " + i + ": " + track.Name);
            }
            Invalidate();
        }


        public void UpdateSettings(Settings settings)
        {
            Settings = settings;
        }

        public void Invalidate()
        {
            if (Settings.Width == 0)
            {
                Logger.Warning("Rendering", "AlphaTab skipped rendering because of width=0 (element invisible)");
                return;
            }
            BoundsLookup = new BoundsLookup();
            if (Tracks.Length == 0) return;
            if (RenderingResources.Scale != Settings.Scale)
            {
                RenderingResources.Init(Settings.Scale);
                Canvas.LineWidth = Settings.Scale;
            }
            Canvas.Resources = RenderingResources;
            OnPreRender();
            RecreateLayout();
            LayoutAndRender();
            Logger.Info("Rendering", "Rendering finished");
        }

        public void Resize(int width)
        {
            if (RecreateLayout())
            {
                Logger.Info("Rendering", "Starting full rerendering due to layout change");
                Invalidate();
            }
            else if (Layout.SupportsResize)
            {
<<<<<<< HEAD
                BoundsLookup = new BoundsLookup();
=======
                Logger.Info("Rendering", "Starting optimized rerendering for resize");
>>>>>>> 6e848904
                OnPreRender();
                Settings.Width = width;
                Layout.Resize();
                Layout.RenderAnnotation();
                OnRenderFinished();
                OnPostRender();
            }
            else
            {
                Logger.Warning("Rendering", "Current layout does not support dynamic resizing, nothing was done");
            }
            Logger.Info("Rendering", "Resize finished");
        }

        private void LayoutAndRender()
        {
            Logger.Info("Rendering", "Rendering at scale " + Settings.Scale + " with layout " + Layout.Name);
            Layout.LayoutAndRender();
            Layout.RenderAnnotation();
            OnRenderFinished();
            OnPostRender();
        }

        public event Action<RenderFinishedEventArgs> PreRender;
        protected virtual void OnPreRender()
        {
            var result = Canvas.OnPreRender();
            var handler = PreRender;
            var args = new RenderFinishedEventArgs();
            args.TotalWidth = 0;
            args.TotalHeight = 0;
            args.Width = 0;
            args.Height = 0;
            args.RenderResult = result;

            if (handler != null) handler(args);
        }

        public event Action<RenderFinishedEventArgs> PartialRenderFinished;

        public virtual void OnPartialRenderFinished(RenderFinishedEventArgs e)
        {
            Action<RenderFinishedEventArgs> handler = PartialRenderFinished;
            if (handler != null) handler(e);
        }

        public event Action<RenderFinishedEventArgs> RenderFinished;
        protected virtual void OnRenderFinished()
        {
            var result = Canvas.OnRenderFinished();
            Action<RenderFinishedEventArgs> handler = RenderFinished;
            if (handler != null) handler(new RenderFinishedEventArgs
            {
                RenderResult = result,
                TotalHeight = Layout.Height,
                TotalWidth = Layout.Width
            });
        }

        public event Action PostRenderFinished;
        protected virtual void OnPostRender()
        {
            Action handler = PostRenderFinished;
            if (handler != null) handler();
        }

    }
}<|MERGE_RESOLUTION|>--- conflicted
+++ resolved
@@ -140,11 +140,8 @@
             }
             else if (Layout.SupportsResize)
             {
-<<<<<<< HEAD
+                Logger.Info("Rendering", "Starting optimized rerendering for resize");
                 BoundsLookup = new BoundsLookup();
-=======
-                Logger.Info("Rendering", "Starting optimized rerendering for resize");
->>>>>>> 6e848904
                 OnPreRender();
                 Settings.Width = width;
                 Layout.Resize();
