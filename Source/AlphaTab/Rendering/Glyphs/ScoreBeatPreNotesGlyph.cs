--- conflicted
+++ resolved
@@ -28,11 +28,7 @@
                 AddGlyph(new ScoreBrushGlyph(Container.Beat));
                 AddGlyph(new SpacingGlyph(0, 0, 4 * Scale));
             }
-<<<<<<< HEAD
-            
-=======
 
->>>>>>> 0dbe21bc
             if (!Container.Beat.IsRest)
             {
                 var accidentals = new AccidentalGroupGlyph();
