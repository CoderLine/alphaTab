[versions]
agp = "8.10.1"
kotlin = "2.2.0"

kotlinx-coroutines = "1.10.2"
dokka = "2.0.0"

espressoCore = "3.7.0"
appcompat = "1.7.1"

coreKtx = "1.16.0"
junit = "4.13.2"
<<<<<<< HEAD
junitVersion = "1.2.1"
alphaskia = "3.3.135"
mavenPublish = "0.32.0"
klaxon = "5.5"
=======
junitVersion = "1.3.0"
alphaskia = "3.4.135"
mavenPublish = "0.33.0"
>>>>>>> 7de4267e


[libraries]
androidx-core-ktx = { group = "androidx.core", name = "core-ktx", version.ref = "coreKtx" }
junit = { group = "junit", name = "junit", version.ref = "junit" }
androidx-junit = { group = "androidx.test.ext", name = "junit", version.ref = "junitVersion" }
androidx-espresso-core = { group = "androidx.test.espresso", name = "espresso-core", version.ref = "espressoCore" }
androidx-appcompat = { group = "androidx.appcompat", name = "appcompat", version.ref = "appcompat" }

kotlinx-coroutines-core = { group = "org.jetbrains.kotlinx", name="kotlinx-coroutines-core", version.ref = "kotlinx-coroutines" }
kotlinx-coroutines-test = { group = "org.jetbrains.kotlinx", name="kotlinx-coroutines-test", version.ref = "kotlinx-coroutines" }
klaxon = { group = "com.beust", name="klaxon", version.ref = "klaxon" }

alphaskia = { group = "net.alphatab", name="alphaSkia", version.ref = "alphaskia" }
alphaskia-windows = { group = "net.alphatab", name="alphaSkia-windows", version.ref = "alphaskia" }
alphaskia-linux = { group = "net.alphatab", name="alphaSkia-linux", version.ref = "alphaskia" }
alphaskia-macos = { group = "net.alphatab", name="alphaSkia-macos", version.ref = "alphaskia" }
alphaskia-android = { group = "net.alphatab", name="alphaSkia-android", version.ref = "alphaskia" }

[plugins]
android-library = { id = "com.android.library", version.ref = "agp" }
jetbrains-kotlin-android = { id = "org.jetbrains.kotlin.android", version.ref = "kotlin" }
dokka = { id = "org.jetbrains.dokka", version.ref = "dokka" }
mavenPublish = { id = "com.vanniktech.maven.publish", version.ref = "mavenPublish" }<|MERGE_RESOLUTION|>--- conflicted
+++ resolved
@@ -10,16 +10,10 @@
 
 coreKtx = "1.16.0"
 junit = "4.13.2"
-<<<<<<< HEAD
-junitVersion = "1.2.1"
-alphaskia = "3.3.135"
-mavenPublish = "0.32.0"
-klaxon = "5.5"
-=======
 junitVersion = "1.3.0"
 alphaskia = "3.4.135"
 mavenPublish = "0.33.0"
->>>>>>> 7de4267e
+klaxon = "5.5"
 
 
 [libraries]
