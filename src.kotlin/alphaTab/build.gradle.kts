--- conflicted
+++ resolved
@@ -6,11 +6,7 @@
     }
     dependencies {
         classpath("org.jetbrains.kotlin:kotlin-gradle-plugin:1.6.20")
-<<<<<<< HEAD
-        classpath("com.android.tools.build:gradle:7.1.2")
-=======
         classpath("com.android.tools.build:gradle:7.1.3")
->>>>>>> 9b81f94a
     }
 }
 
