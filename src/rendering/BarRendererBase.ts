import { Bar } from '@src/model/Bar';
import { Beat } from '@src/model/Beat';
import { Note } from '@src/model/Note';
import { SimileMark } from '@src/model/SimileMark';
import { Voice } from '@src/model/Voice';
import { ICanvas } from '@src/platform/ICanvas';
import { BeatXPosition } from '@src/rendering/BeatXPosition';
import { BeatContainerGlyph } from '@src/rendering/glyphs/BeatContainerGlyph';
import { BeatGlyphBase } from '@src/rendering/glyphs/BeatGlyphBase';
import { Glyph } from '@src/rendering/glyphs/Glyph';
import { LeftToRightLayoutingGlyphGroup } from '@src/rendering/glyphs/LeftToRightLayoutingGlyphGroup';
import { MusicFontSymbol } from '@src/model/MusicFontSymbol';
import { VoiceContainerGlyph } from '@src/rendering/glyphs/VoiceContainerGlyph';
import { ScoreRenderer } from '@src/rendering/ScoreRenderer';
import { BarLayoutingInfo } from '@src/rendering/staves/BarLayoutingInfo';
import { RenderStaff } from '@src/rendering/staves/RenderStaff';
import { BarBounds } from '@src/rendering/utils/BarBounds';
import { BarHelpers } from '@src/rendering/utils/BarHelpers';
import { Bounds } from '@src/rendering/utils/Bounds';
import { MasterBarBounds } from '@src/rendering/utils/MasterBarBounds';
import { RenderingResources } from '@src/RenderingResources';
import { Settings } from '@src/Settings';
<<<<<<< HEAD
import { BeatOnNoteGlyphBase } from './glyphs/BeatOnNoteGlyphBase';
import { BeamingHelper } from './utils/BeamingHelper';
=======
import { BeatOnNoteGlyphBase } from '@src/rendering/glyphs/BeatOnNoteGlyphBase';
import { BeamingHelper } from '@src/rendering/utils/BeamingHelper';
>>>>>>> 46837b9f

/**
 * Lists the different position modes for {@link BarRendererBase.getNoteY}
 */
export enum NoteYPosition {
    /**
     * Gets the note y-position on top of the note stem or tab number.
     */
    TopWithStem,
    /**
     * Gets the note y-position on top of the note head or tab number.
     */
    Top,
    /**
     * Gets the note y-position on the center of the note head or tab number.
     */
    Center,
    /**
     * Gets the note y-position on the bottom of the note head or tab number.
     */
    Bottom,
    /**
     * Gets the note y-position on the bottom of the note stem or tab number.
     */
    BottomWithStem
}

/**
 * Lists the different position modes for {@link BarRendererBase.getNoteX}
 */
export enum NoteXPosition {
    /**
     * Gets the note x-position on left of the note head or tab number.
     */
    Left,
    /**
     * Gets the note x-position on the center of the note head or tab number.
     */
    Center,
    /**
     * Gets the note x-position on the right of the note head or tab number.
     */
    Right
}

/**
 * This is the base public class for creating blocks which can render bars.
 */
export class BarRendererBase {
    public static readonly LineSpacing: number = 8;
    public static readonly StemWidth: number = 0.12 /*bravura stemThickness */ * BarRendererBase.LineSpacing;
    public static readonly StaffLineThickness: number =
        0.13 /*bravura staffLineThickness */ * BarRendererBase.LineSpacing;
    public static readonly BeamThickness: number = 0.5 /*bravura beamThickness */ * BarRendererBase.LineSpacing;
    public static readonly BeamSpacing: number = 0.25 /*bravura beamSpacing */ * BarRendererBase.LineSpacing;

    private _preBeatGlyphs: LeftToRightLayoutingGlyphGroup = new LeftToRightLayoutingGlyphGroup();
    private _voiceContainers: Map<number, VoiceContainerGlyph> = new Map();
    private _postBeatGlyphs: LeftToRightLayoutingGlyphGroup = new LeftToRightLayoutingGlyphGroup();

    public get nextRenderer(): BarRendererBase | null {
        if (!this.bar || !this.bar.nextBar) {
            return null;
        }
        return this.scoreRenderer.layout!.getRendererForBar(this.staff.staveId, this.bar.nextBar);
    }

    public get previousRenderer(): BarRendererBase | null {
        if (!this.bar || !this.bar.previousBar) {
            return null;
        }
        return this.scoreRenderer.layout!.getRendererForBar(this.staff.staveId, this.bar.previousBar);
    }

    public scoreRenderer: ScoreRenderer;
    public staff!: RenderStaff;
    public layoutingInfo!: BarLayoutingInfo;
    public bar: Bar;

    public x: number = 0;
    public y: number = 0;
    public width: number = 0;
    public height: number = 0;
    public index: number = 0;
    public topOverflow: number = 0;
    public bottomOverflow: number = 0;
    public helpers!: BarHelpers;

    /**
     * Gets or sets whether this renderer is linked to the next one
     * by some glyphs like a vibrato effect
     */
    public isLinkedToPrevious: boolean = false;

    /**
     * Gets or sets whether this renderer can wrap to the next line
     * or it needs to stay connected to the previous one.
     * (e.g. when having double bar repeats we must not separate the 2 bars)
     */
    public canWrap: boolean = true;

    public constructor(renderer: ScoreRenderer, bar: Bar) {
        this.scoreRenderer = renderer;
        this.bar = bar;
        if (bar) {
            this.helpers = new BarHelpers(this);
        }
    }

    public get middleYPosition(): number {
        return 0;
    }

    public registerOverflowTop(topOverflow: number): void {
        if (topOverflow > this.topOverflow) {
            this.topOverflow = topOverflow;
        }
    }

    public registerOverflowBottom(bottomOverflow: number): void {
        if (bottomOverflow > this.bottomOverflow) {
            this.bottomOverflow = bottomOverflow;
        }
    }

    public scaleToWidth(width: number): void {
        // preBeat and postBeat glyphs do not get resized
        let containerWidth: number = width - this._preBeatGlyphs.width - this._postBeatGlyphs.width;
        for (const container of this._voiceContainers.values()) {
            container.scaleToWidth(containerWidth);
        }
        this._postBeatGlyphs.x = this._preBeatGlyphs.x + this._preBeatGlyphs.width + containerWidth;
        this.width = width;
    }

    public get resources(): RenderingResources {
        return this.settings.display.resources;
    }

    public get settings(): Settings {
        return this.scoreRenderer.settings;
    }

    public get scale(): number {
        return this.settings.display.scale;
    }

    private _wasFirstOfLine: boolean = false;

    public get isFirstOfLine(): boolean {
        return this.index === 0;
    }

    public get isLast(): boolean {
        return !this.bar || this.bar.index === this.scoreRenderer.layout!.lastBarIndex;
    }

    public registerLayoutingInfo(): void {
        let info: BarLayoutingInfo = this.layoutingInfo;
        let preSize: number = this._preBeatGlyphs.width;
        if (info.preBeatSize < preSize) {
            info.preBeatSize = preSize;
        }
        for (const container of this._voiceContainers.values()) {
            container.registerLayoutingInfo(info);
        }
        let postSize: number = this._postBeatGlyphs.width;
        if (info.postBeatSize < postSize) {
            info.postBeatSize = postSize;
        }
    }

    private _appliedLayoutingInfo: number = 0;

    public applyLayoutingInfo(): boolean {
        if (this._appliedLayoutingInfo >= this.layoutingInfo.version) {
            return false;
        }
        this._appliedLayoutingInfo = this.layoutingInfo.version;
        // if we need additional space in the preBeat group we simply
        // add a new spacer
        this._preBeatGlyphs.width = this.layoutingInfo.preBeatSize;
        // on beat glyphs we apply the glyph spacing
        let voiceEnd: number = this._preBeatGlyphs.x + this._preBeatGlyphs.width;
        for (const c of this._voiceContainers.values()) {
            c.x = this._preBeatGlyphs.x + this._preBeatGlyphs.width;
            c.applyLayoutingInfo(this.layoutingInfo);
            let newEnd: number = c.x + c.width;
            if (voiceEnd < newEnd) {
                voiceEnd = newEnd;
            }
        }
        // on the post glyphs we add the spacing before all other glyphs
        this._postBeatGlyphs.x = Math.floor(voiceEnd);
        this._postBeatGlyphs.width = this.layoutingInfo.postBeatSize;
        this.width = Math.ceil(this._postBeatGlyphs.x + this._postBeatGlyphs.width);
        return true;
    }

    public isFinalized: boolean = false;

    public finalizeRenderer(): void {
        this.isFinalized = true;
    }

    /**
     * Gets the top padding for the main content of the renderer.
     * Can be used to specify where i.E. the score lines of the notation start.
     * @returns
     */
    public topPadding: number = 0;

    /**
     * Gets the bottom padding for the main content of the renderer.
     * Can be used to specify where i.E. the score lines of the notation end.
     */
    public bottomPadding: number = 0;

    public doLayout(): void {
        if (!this.bar) {
            return;
        }
        this.helpers.initialize();
        this._preBeatGlyphs = new LeftToRightLayoutingGlyphGroup();
        this._preBeatGlyphs.renderer = this;
        this._voiceContainers.clear();
        this._postBeatGlyphs = new LeftToRightLayoutingGlyphGroup();
        this._postBeatGlyphs.renderer = this;
        for (let i: number = 0; i < this.bar.voices.length; i++) {
            let voice: Voice = this.bar.voices[i];
            if (this.hasVoiceContainer(voice)) {
                let c: VoiceContainerGlyph = new VoiceContainerGlyph(0, 0, voice);
                c.renderer = this;
                this._voiceContainers.set(this.bar.voices[i].index, c);
            }
        }
        if (this.bar.simileMark === SimileMark.SecondOfDouble) {
            this.canWrap = false;
        }
        this.createPreBeatGlyphs();
        this.createBeatGlyphs();
        this.createPostBeatGlyphs();
        this.updateSizes();

        // finish up all helpers
        for (const v of this.helpers.beamHelpers) {
            for (const h of v) {
                h.finish();
            }
        }
    }

    protected hasVoiceContainer(voice: Voice): boolean {
        return !voice.isEmpty || voice.index === 0;
    }

    protected updateSizes(): void {
        this.staff.registerStaffTop(this.topPadding);
        this.staff.registerStaffBottom(this.height - this.bottomPadding);
        let voiceContainers: Map<number, VoiceContainerGlyph> = this._voiceContainers;
        let beatGlyphsStart: number = this.beatGlyphsStart;
        let postBeatStart: number = beatGlyphsStart;
        for (const c of voiceContainers.values()) {
            c.x = beatGlyphsStart;
            c.doLayout();
            let x: number = c.x + c.width;
            if (postBeatStart < x) {
                postBeatStart = x;
            }
        }
        this._postBeatGlyphs.x = Math.floor(postBeatStart);
        this.width = Math.ceil(this._postBeatGlyphs.x + this._postBeatGlyphs.width);
        this.height += this.layoutingInfo.height * this.scale;
    }

    protected addPreBeatGlyph(g: Glyph): void {
        g.renderer = this;
        this._preBeatGlyphs.addGlyph(g);
    }

    protected addBeatGlyph(g: BeatContainerGlyph): void {
        g.renderer = this;
        g.preNotes.renderer = this;
        g.onNotes.renderer = this;
        g.onNotes.beamingHelper = this.helpers.beamHelperLookup[g.beat.voice.index].get(g.beat.index)!;
        this.getVoiceContainer(g.beat.voice)!.addGlyph(g);
    }

    protected getVoiceContainer(voice: Voice): VoiceContainerGlyph | undefined {
        return this._voiceContainers.has(voice.index) ? this._voiceContainers.get(voice.index) : undefined;
    }

    public getBeatContainer(beat: Beat): BeatContainerGlyph | undefined {
        return this.getVoiceContainer(beat.voice)?.beatGlyphs?.[beat.index];
    }

    public getPreNotesGlyphForBeat(beat: Beat): BeatGlyphBase | undefined {
        return this.getBeatContainer(beat)?.preNotes;
    }

    public getOnNotesGlyphForBeat(beat: Beat): BeatOnNoteGlyphBase | undefined {
        return this.getBeatContainer(beat)?.onNotes;
    }

    public paint(cx: number, cy: number, canvas: ICanvas): void {
        this.paintBackground(cx, cy, canvas);
        canvas.color = this.resources.mainGlyphColor;
        this._preBeatGlyphs.paint(cx + this.x, cy + this.y, canvas);
        for (const c of this._voiceContainers.values()) {
            canvas.color = c.voice.index === 0 ? this.resources.mainGlyphColor : this.resources.secondaryGlyphColor;
            c.paint(cx + this.x, cy + this.y, canvas);
        }
        canvas.color = this.resources.mainGlyphColor;
        this._postBeatGlyphs.paint(cx + this.x, cy + this.y, canvas);
    }

    protected paintBackground(cx: number, cy: number, canvas: ICanvas): void {
        this.layoutingInfo.paint(
            cx + this.x + this._preBeatGlyphs.x + this._preBeatGlyphs.width,
            cy + this.y + this.height,
            canvas
        );
        // canvas.color = Color.random();
        // canvas.fillRect(cx + this.x + this._preBeatGlyphs.x, cy + this.y, this._preBeatGlyphs.width, this.height);
    }

    public buildBoundingsLookup(masterBarBounds: MasterBarBounds, cx: number, cy: number): void {
        let barBounds: BarBounds = new BarBounds();
        barBounds.bar = this.bar;
        barBounds.visualBounds = new Bounds();
        barBounds.visualBounds.x = cx + this.x;
        barBounds.visualBounds.y = cy + this.y + this.topPadding;
        barBounds.visualBounds.w = this.width;
        barBounds.visualBounds.h = this.height - this.topPadding - this.bottomPadding;

        barBounds.realBounds = new Bounds();
        barBounds.realBounds.x = cx + this.x;
        barBounds.realBounds.y = cy + this.y;
        barBounds.realBounds.w = this.width;
        barBounds.realBounds.h = this.height;

        masterBarBounds.addBar(barBounds);
        for (const [index, c] of this._voiceContainers) {
            let isEmptyBar: boolean = this.bar.isEmpty && index === 0;
            if (!c.voice.isEmpty || isEmptyBar) {
                for (let i: number = 0, j: number = c.beatGlyphs.length; i < j; i++) {
                    let bc: BeatContainerGlyph = c.beatGlyphs[i];
                    bc.buildBoundingsLookup(barBounds, cx + this.x + c.x, cy + this.y + c.y, isEmptyBar);
                }
            }
        }
    }

    protected addPostBeatGlyph(g: Glyph): void {
        this._postBeatGlyphs.addGlyph(g);
    }

    protected createPreBeatGlyphs(): void {
        this._wasFirstOfLine = this.isFirstOfLine;
    }

    protected createBeatGlyphs(): void {
        for (let v: number = 0; v < this.bar.voices.length; v++) {
            let voice: Voice = this.bar.voices[v];
            if (this.hasVoiceContainer(voice)) {
                this.createVoiceGlyphs(this.bar.voices[v]);
            }
        }
    }

    protected createVoiceGlyphs(v: Voice): void {
        // filled in subclasses
    }

    protected createPostBeatGlyphs(): void {
        // filled in subclasses
    }

    public get beatGlyphsStart(): number {
        return this._preBeatGlyphs.x + this._preBeatGlyphs.width;
    }

    public get postBeatGlyphsStart(): number {
        return this._postBeatGlyphs.x;
    }

    public getBeatX(beat: Beat, requestedPosition: BeatXPosition = BeatXPosition.PreNotes): number {
        let container = this.getBeatContainer(beat);
        if (container) {
            switch (requestedPosition) {
                case BeatXPosition.PreNotes:
                    return container.voiceContainer.x + container.x;
                case BeatXPosition.OnNotes:
                    return container.voiceContainer.x + container.x + container.onNotes.x;
                case BeatXPosition.MiddleNotes:
                    return container.voiceContainer.x + container.x + container.onTimeX;
                case BeatXPosition.Stem:
                    const offset = container.onNotes.beamingHelper
                        ? container.onNotes.beamingHelper.getBeatLineX(beat)
                        : container.onNotes.x + container.onNotes.width / 2;
                    return container.voiceContainer.x + offset;
                case BeatXPosition.PostNotes:
                    return container.voiceContainer.x + container.x + container.onNotes.x + container.onNotes.width;
                case BeatXPosition.EndBeat:
                    return container.voiceContainer.x + container.x + container.width;
            }
        }
        return 0;
    }

    public getNoteX(note: Note, requestedPosition: NoteXPosition): number {
        let container = this.getBeatContainer(note.beat);
        if (container) {
            return (
                container.voiceContainer.x +
                container.x +
                container.onNotes.x +
                container.onNotes.getNoteX(note, requestedPosition)
            );
        }
        return 0;
    }

    public getNoteY(note: Note, requestedPosition: NoteYPosition): number {
        let beat = this.getOnNotesGlyphForBeat(note.beat);
        if (beat) {
            return beat.getNoteY(note, requestedPosition);
        }
        return NaN;
    }

    public reLayout(): void {
        // there are some glyphs which are shown only for renderers at the line start, so we simply recreate them
        // but we only need to recreate them for the renderers that were the first of the line or are now the first of the line
        if ((this._wasFirstOfLine && !this.isFirstOfLine) || (!this._wasFirstOfLine && this.isFirstOfLine)) {
            this._preBeatGlyphs = new LeftToRightLayoutingGlyphGroup();
            this._preBeatGlyphs.renderer = this;
            this.createPreBeatGlyphs();
        }
        this.updateSizes();
        this.registerLayoutingInfo();
    }

    protected paintSimileMark(cx: number, cy: number, canvas: ICanvas): void {
        switch (this.bar.simileMark) {
            case SimileMark.Simple:
                canvas.fillMusicFontSymbol(
                    cx + this.x + (this.width - 20 * this.scale) / 2,
                    cy + this.y + this.height / 2,
                    1,
                    MusicFontSymbol.Repeat1Bar,
                    false
                );
                break;
            case SimileMark.SecondOfDouble:
                canvas.fillMusicFontSymbol(
                    cx + this.x - (28 * this.scale) / 2,
                    cy + this.y + this.height / 2,
                    1,
                    MusicFontSymbol.Repeat2Bars,
                    false
                );
                break;
        }
    }

    public completeBeamingHelper(helper: BeamingHelper) {
        // nothing by default
    }
}<|MERGE_RESOLUTION|>--- conflicted
+++ resolved
@@ -20,13 +20,8 @@
 import { MasterBarBounds } from '@src/rendering/utils/MasterBarBounds';
 import { RenderingResources } from '@src/RenderingResources';
 import { Settings } from '@src/Settings';
-<<<<<<< HEAD
-import { BeatOnNoteGlyphBase } from './glyphs/BeatOnNoteGlyphBase';
-import { BeamingHelper } from './utils/BeamingHelper';
-=======
 import { BeatOnNoteGlyphBase } from '@src/rendering/glyphs/BeatOnNoteGlyphBase';
 import { BeamingHelper } from '@src/rendering/utils/BeamingHelper';
->>>>>>> 46837b9f
 
 /**
  * Lists the different position modes for {@link BarRendererBase.getNoteY}
