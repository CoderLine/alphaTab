import { AccidentalType } from '@src/model/AccidentalType';
import { type Bar, BarSubElement } from '@src/model/Bar';
import { type Beat, BeatSubElement } from '@src/model/Beat';
import { Clef } from '@src/model/Clef';
import { Duration } from '@src/model/Duration';
import type { Note } from '@src/model/Note';
import type { Voice } from '@src/model/Voice';
import type { ICanvas } from '@src/platform/ICanvas';
import { BarRendererBase, NoteYPosition } from '@src/rendering/BarRendererBase';
import { AccidentalGlyph } from '@src/rendering/glyphs/AccidentalGlyph';
import { ClefGlyph } from '@src/rendering/glyphs/ClefGlyph';
import type { Glyph } from '@src/rendering/glyphs/Glyph';
import { ScoreBeatGlyph } from '@src/rendering/glyphs/ScoreBeatGlyph';
import { ScoreBeatPreNotesGlyph } from '@src/rendering/glyphs/ScoreBeatPreNotesGlyph';
import { ScoreTimeSignatureGlyph } from '@src/rendering/glyphs/ScoreTimeSignatureGlyph';
import { SpacingGlyph } from '@src/rendering/glyphs/SpacingGlyph';
import { ScoreBeatContainerGlyph } from '@src/rendering/ScoreBeatContainerGlyph';
import type { ScoreRenderer } from '@src/rendering/ScoreRenderer';
import { AccidentalHelper } from '@src/rendering/utils/AccidentalHelper';
import { BeamDirection } from '@src/rendering/utils/BeamDirection';
import { type BeamingHelper, BeamingHelperDrawInfo } from '@src/rendering/utils/BeamingHelper';
import { ModelUtils } from '@src/model/ModelUtils';
import { NoteHeadGlyph } from '@src/rendering/glyphs/NoteHeadGlyph';
import { KeySignature } from '@src/model/KeySignature';
import { LineBarRenderer } from './LineBarRenderer';
import { KeySignatureGlyph } from './glyphs/KeySignatureGlyph';
import { ElementStyleHelper } from './utils/ElementStyleHelper';

/**
 * This BarRenderer renders a bar using standard music notation.
 */
export class ScoreBarRenderer extends LineBarRenderer {
    public static readonly StaffId: string = 'score';
    private static SharpKsSteps: number[] = [-1, 2, -2, 1, 4, 0, 3];
    private static FlatKsSteps: number[] = [3, 0, 4, 1, 5, 2, 6];

    public simpleWhammyOverflow: number = 0;

    public beatEffectsMinY: number | null = null;
    public beatEffectsMaxY: number | null = null;

    public accidentalHelper: AccidentalHelper;

    public constructor(renderer: ScoreRenderer, bar: Bar) {
        super(renderer, bar);
        this.accidentalHelper = new AccidentalHelper(this);
    }

    public override get repeatsBarSubElement(): BarSubElement {
        return BarSubElement.StandardNotationRepeats;
    }

    public override get barNumberBarSubElement(): BarSubElement {
        return BarSubElement.StandardNotationBarNumber;
    }

    public override get barSeparatorBarSubElement(): BarSubElement {
        return BarSubElement.StandardNotationBarSeparator;
    }

    public override get staffLineBarSubElement(): BarSubElement {
        return BarSubElement.StandardNotationStaffLine;
    }

    public override get showMultiBarRest(): boolean {
        return true;
    }

    public override get lineSpacing(): number {
        return BarRendererBase.RawLineSpacing;
    }

    public override get heightLineCount(): number {
        return 5;
    }

    public override get drawnLineCount(): number {
        return this.bar.staff.standardNotationLineCount;
    }

    public registerBeatEffectOverflows(beatEffectsMinY: number, beatEffectsMaxY: number) {
        const currentBeatEffectsMinY = this.beatEffectsMinY;
        if (currentBeatEffectsMinY == null || beatEffectsMinY < currentBeatEffectsMinY) {
            this.beatEffectsMinY = beatEffectsMinY;
        }

        const currentBeatEffectsMaxY = this.beatEffectsMaxY;
        if (currentBeatEffectsMaxY == null || beatEffectsMaxY > currentBeatEffectsMaxY) {
            this.beatEffectsMaxY = beatEffectsMaxY;
        }
    }

    /**
     * Gets the relative y position of the given steps relative to first line.
     * @param steps the amount of steps while 2 steps are one line
     * @returns
     */
    public getScoreY(steps: number): number {
        return super.getLineY(steps / 2);
    }

    /**
     * Gets the height of an element that spans the given amount of steps.
     * @param steps the amount of steps while 2 steps are one line
     * @param correction
     * @returns
     */
    public getScoreHeight(steps: number): number {
        return super.getLineHeight(steps / 2);
    }

    public override doLayout(): void {
        super.doLayout();
        if (!this.bar.isEmpty && this.accidentalHelper.maxLineBeat) {
            const top: number = this.getScoreY(-2);
            const bottom: number = this.getScoreY(10);
            const whammyOffset: number = this.simpleWhammyOverflow;

            const beatEffectsMinY = this.beatEffectsMinY;
            if (beatEffectsMinY !== null) {
                const beatEffectTopOverflow = top - beatEffectsMinY;
                if (beatEffectTopOverflow > 0) {
                    this.registerOverflowTop(beatEffectTopOverflow);
                }
            }

            const beatEffectsMaxY = this.beatEffectsMaxY;
            if (beatEffectsMaxY !== null) {
                const beatEffectBottomOverflow = beatEffectsMaxY - bottom;
                if (beatEffectBottomOverflow > 0) {
                    this.registerOverflowBottom(beatEffectBottomOverflow);
                }
            }

            this.registerOverflowTop(whammyOffset);

            let maxNoteY: number = this.getScoreY(this.accidentalHelper.maxLine);
            const maxNoteHelper: BeamingHelper = this.helpers.getBeamingHelperForBeat(
                this.accidentalHelper.maxLineBeat
            );
            if (maxNoteHelper.direction === BeamDirection.Up) {
                maxNoteY -= this.getStemSize(maxNoteHelper);
                if (maxNoteHelper.hasTuplet) {
                    maxNoteY -= this.tupletSize;
                }
            }
            if (maxNoteY < top) {
                this.registerOverflowTop(Math.abs(maxNoteY) + whammyOffset);
            }
            let minNoteY: number = this.getScoreY(this.accidentalHelper.minLine);
            const minNoteHelper: BeamingHelper = this.helpers.getBeamingHelperForBeat(
                this.accidentalHelper.minLineBeat!
            );
            if (minNoteHelper.direction === BeamDirection.Down) {
                minNoteY += this.getStemSize(minNoteHelper);
                if (minNoteHelper.hasTuplet) {
                    minNoteY += this.tupletSize;
                }
            }
            if (minNoteY > bottom) {
                this.registerOverflowBottom(Math.abs(minNoteY) - bottom);
            }
        }
    }

    public override paint(cx: number, cy: number, canvas: ICanvas): void {
        super.paint(cx, cy, canvas);
        this.paintBeams(cx, cy, canvas, BeatSubElement.StandardNotationFlags, BeatSubElement.StandardNotationBeams);
        this.paintTuplets(cx, cy, canvas, BeatSubElement.StandardNotationTuplet);
    }

    private getSlashFlagY(duration: Duration, direction: BeamDirection) {
        let line = (this.heightLineCount - 1) / 2;
        let offset = 0;
        switch (duration) {
            case Duration.QuadrupleWhole:
            case Duration.DoubleWhole:
            case Duration.Whole:
                offset += 2;
                break;
            default:
                offset += 1;
                break;
        }

        if (direction === BeamDirection.Down) {
            line += offset;
        } else {
            line -= offset;
        }

        const slashY = this.getLineY(line);
        return slashY;
    }

    protected override getFlagTopY(beat: Beat, direction: BeamDirection): number {
        if (beat.slashed) {
            return this.getSlashFlagY(beat.duration, direction);
        }
        return this.getScoreY(this.accidentalHelper.getMinLine(beat));
    }

    protected override getFlagBottomY(beat: Beat, direction: BeamDirection): number {
        if (beat.slashed) {
            return this.getSlashFlagY(beat.duration, direction);
        }
        return this.getScoreY(this.accidentalHelper.getMaxLine(beat));
    }

    protected override getBeamDirection(helper: BeamingHelper): BeamDirection {
        return helper.direction;
    }

    public getStemSize(helper: BeamingHelper, forceMinStem: boolean = false): number {
        let size: number =
            helper.beats.length === 1
                ? this.getFlagStemSize(helper.shortestDuration, forceMinStem)
                : this.getBarStemSize(helper.shortestDuration);
        if (helper.isGrace) {
            size = size * NoteHeadGlyph.GraceScale;
        }
        return size;
    }

    private getBarStemSize(duration: Duration): number {
        let size: number = 0;
        switch (duration) {
            case Duration.QuadrupleWhole:
            case Duration.Half:
            case Duration.Quarter:
            case Duration.Eighth:
            case Duration.Sixteenth:
                size = 6;
                break;
            case Duration.ThirtySecond:
                size = 8;
                break;
            case Duration.SixtyFourth:
                size = 9;
                break;
            case Duration.OneHundredTwentyEighth:
                size = 9;
                break;
            case Duration.TwoHundredFiftySixth:
                size = 10;
                break;
            default:
                size = 0;
                break;
        }
        return this.getScoreHeight(size);
    }

    public override get middleYPosition(): number {
        return this.getScoreY(this.bar.staff.standardNotationLineCount - 1);
    }

    public override getNoteY(note: Note, requestedPosition: NoteYPosition): number {
        if (note.beat.slashed) {
            const line = (this.heightLineCount - 1) / 2;
            return this.getLineY(line);
        }

        let y = super.getNoteY(note, requestedPosition);
        if (Number.isNaN(y)) {
            // NOTE: some might request the note position before the glyphs have been created
            // e.g. the beaming helper, for these we just need a rough
            // estimate on the position
            const line = AccidentalHelper.computeLineWithoutAccidentals(this.bar, note);
            y = this.getScoreY(line);
        }
        return y;
    }

    public override applyLayoutingInfo(): boolean {
        const result = super.applyLayoutingInfo();
        if (result && this.bar.isMultiVoice) {
            // consider rest overflows
            const top: number = this.getScoreY(-2);
            const bottom: number = this.getScoreY(10);
            const minMax = this.helpers.collisionHelper.getBeatMinMaxY();
            if (minMax[0] < top) {
                this.registerOverflowTop(Math.abs(minMax[0]));
            }
            if (minMax[1] > bottom) {
                this.registerOverflowBottom(Math.abs(minMax[1]) - bottom);
            }
        }
        return result;
    }

    protected override calculateBeamYWithDirection(h: BeamingHelper, x: number, direction: BeamDirection): number {
        const stemSize: number = this.getStemSize(h);

        if (!h.drawingInfos.has(direction)) {
            const drawingInfo = new BeamingHelperDrawInfo();
            h.drawingInfos.set(direction, drawingInfo);

            // the beaming logic works like this:
            // 1. we take the first and last note, add the stem, and put a diagnal line between them.
            // 2. the height of the diagonal line must not exceed a max height,
            //    - if this is the case, the line on the more distant note just gets longer
            // 3. any middle elements (notes or rests) shift this diagonal line up/down to avoid overlaps

            const firstBeat = h.beats[0];
            const lastBeat = h.beats[h.beats.length - 1];

            const isRest = h.isRestBeamHelper;

            // 1. put direct diagonal line.
            drawingInfo.startBeat = firstBeat;
            drawingInfo.startX = h.getBeatLineX(firstBeat);
            if (isRest) {
                drawingInfo.startY =
                    direction === BeamDirection.Up ? this.getScoreY(h.minRestLine!) : this.getScoreY(h.maxRestLine!);
            } else {
                drawingInfo.startY =
                    direction === BeamDirection.Up
                        ? this.getFlagTopY(firstBeat, direction) - stemSize
                        : this.getFlagBottomY(firstBeat, direction) + stemSize;
            }

            drawingInfo.endBeat = lastBeat;
            drawingInfo.endX = h.getBeatLineX(lastBeat);
            if (isRest) {
                drawingInfo.endY =
                    direction === BeamDirection.Up ? this.getScoreY(h.minRestLine!) : this.getScoreY(h.maxRestLine!);
            } else {
                drawingInfo.endY =
                    direction === BeamDirection.Up
                        ? this.getFlagTopY(lastBeat, direction) - stemSize
                        : this.getFlagBottomY(lastBeat, direction) + stemSize;
            }
            // 2. ensure max height
            // we use the min/max notes to place the beam along their real position
            // we only want a maximum of 10 offset for their gradient
            const maxDistance: number = 10;
            if (
                direction === BeamDirection.Down &&
                drawingInfo.startY > drawingInfo.endY &&
                drawingInfo.startY - drawingInfo.endY > maxDistance
            ) {
                drawingInfo.endY = drawingInfo.startY - maxDistance;
            }
            if (
                direction === BeamDirection.Down &&
                drawingInfo.endY > drawingInfo.startY &&
                drawingInfo.endY - drawingInfo.startY > maxDistance
            ) {
                drawingInfo.startY = drawingInfo.endY - maxDistance;
            }
            if (
                direction === BeamDirection.Up &&
                drawingInfo.startY < drawingInfo.endY &&
                drawingInfo.endY - drawingInfo.startY > maxDistance
            ) {
                drawingInfo.endY = drawingInfo.startY + maxDistance;
            }
            if (
                direction === BeamDirection.Up &&
                drawingInfo.endY < drawingInfo.startY &&
                drawingInfo.startY - drawingInfo.endY > maxDistance
            ) {
                drawingInfo.startY = drawingInfo.endY + maxDistance;
            }

            // 3. let middle elements shift up/down
            if (h.beats.length > 1) {
                // check if highest note shifts bar up or down
                if (direction === BeamDirection.Up) {
                    const yNeededForHighestNote =
                        this.getScoreY(this.accidentalHelper.getMinLine(h.beatOfHighestNote)) - stemSize;
                    const yGivenByCurrentValues = drawingInfo.calcY(h.getBeatLineX(h.beatOfHighestNote));

                    const diff = yGivenByCurrentValues - yNeededForHighestNote;
                    if (diff > 0) {
                        drawingInfo.startY -= diff;
                        drawingInfo.endY -= diff;
                    }
                } else {
                    const yNeededForLowestNote =
                        this.getScoreY(this.accidentalHelper.getMaxLine(h.beatOfLowestNote)) + stemSize;
                    const yGivenByCurrentValues = drawingInfo.calcY(h.getBeatLineX(h.beatOfLowestNote));

                    const diff = yNeededForLowestNote - yGivenByCurrentValues;
                    if (diff > 0) {
                        drawingInfo.startY += diff;
                        drawingInfo.endY += diff;
                    }
                }

                // check if rest shifts bar up or down
                if (h.minRestLine !== null || h.maxRestLine !== null) {
                    const barCount: number = ModelUtils.getIndex(h.shortestDuration) - 2;
                    const scaleMod: number = h.isGrace ? NoteHeadGlyph.GraceScale : 1;
                    let barSpacing: number =
                        barCount * (BarRendererBase.BeamSpacing + BarRendererBase.BeamThickness) * scaleMod;
                    barSpacing += BarRendererBase.BeamSpacing;

                    if (direction === BeamDirection.Up && h.minRestLine !== null) {
                        const yNeededForRest = this.getScoreY(h.minRestLine!) - barSpacing;
                        const yGivenByCurrentValues = drawingInfo.calcY(h.getBeatLineX(h.beatOfMinRestLine!));

                        const diff = yGivenByCurrentValues - yNeededForRest;
                        if (diff > 0) {
                            drawingInfo.startY -= diff;
                            drawingInfo.endY -= diff;
                        }
                    } else if (direction === BeamDirection.Down && h.maxRestLine !== null) {
                        const yNeededForRest = this.getScoreY(h.maxRestLine!) + barSpacing;
                        const yGivenByCurrentValues = drawingInfo.calcY(h.getBeatLineX(h.beatOfMaxRestLine!));

                        const diff = yNeededForRest - yGivenByCurrentValues;
                        if (diff > 0) {
                            drawingInfo.startY += diff;
                            drawingInfo.endY += diff;
                        }
                    }
                }

                // check if slash shifts bar up or down
                if (h.slashBeats.length > 0) {
                    for (const b of h.slashBeats) {
                        const yGivenByCurrentValues = drawingInfo.calcY(h.getBeatLineX(b));
                        let yNeededForSlash = this.getSlashFlagY(b.duration, direction);

                        if (direction === BeamDirection.Up) {
                            yNeededForSlash -= stemSize;
                        } else if (direction === BeamDirection.Down) {
                            yNeededForSlash += stemSize;
                        }

                        const diff = yNeededForSlash - yGivenByCurrentValues;
                        if (diff > 0) {
                            drawingInfo.startY += diff;
                            drawingInfo.endY += diff;
                        }
                    }
                }
            }
        }

        return h.drawingInfos.get(direction)!.calcY(x);
    }

    protected override getBarLineStart(beat: Beat, direction: BeamDirection): number {
        if (beat.slashed) {
            return this.getSlashFlagY(beat.duration, direction);
        }

        return direction === BeamDirection.Up
            ? this.getScoreY(this.accidentalHelper.getMaxLine(beat))
            : this.getScoreY(this.accidentalHelper.getMinLine(beat));
    }

    protected override createLinePreBeatGlyphs(): void {
        // Clef
        let hasClef = false;
        if (
            this.isFirstOfLine ||
            this.bar.clef !== this.bar.previousBar!.clef ||
            this.bar.clefOttava !== this.bar.previousBar!.clefOttava
        ) {
            let offset: number = 0;
            switch (this.bar.clef) {
                case Clef.Neutral:
                    offset = this.bar.staff.standardNotationLineCount - 1;
                    break;
                case Clef.F4:
                    offset = 2;
                    break;
                case Clef.C3:
                    offset = 4;
                    break;
                case Clef.C4:
                    offset = 2;
                    break;
                case Clef.G2:
                    offset = 6;
                    break;
            }
            this.createStartSpacing();

            this.addPreBeatGlyph(
                new ClefGlyph(
                    0,
                    this.getScoreY(offset) + 0.5 * BarRendererBase.StaffLineThickness,
                    this.bar.clef,
                    this.bar.clefOttava
                )
            );
            hasClef = true;
        }
        // Key signature
        if (
            hasClef ||
            (this.index === 0 && this.bar.masterBar.keySignature !== KeySignature.C) ||
            (this.bar.previousBar && this.bar.masterBar.keySignature !== this.bar.previousBar.masterBar.keySignature)
        ) {
            this.createStartSpacing();
            this.createKeySignatureGlyphs();
        }
        // Time Signature
        if (
            !this.bar.previousBar ||
            (this.bar.previousBar &&
                this.bar.masterBar.timeSignatureNumerator !== this.bar.previousBar.masterBar.timeSignatureNumerator) ||
            (this.bar.previousBar &&
                this.bar.masterBar.timeSignatureDenominator !==
                    this.bar.previousBar.masterBar.timeSignatureDenominator) ||
            (this.bar.previousBar &&
                this.bar.masterBar.isFreeTime &&
                this.bar.masterBar.isFreeTime !== this.bar.previousBar.masterBar.isFreeTime)
        ) {
            this.createStartSpacing();
            this.createTimeSignatureGlyphs();
        }
    }

    private createKeySignatureGlyphs(): void {
        let offsetClef: number = 0;
        const currentKey: number = this.bar.masterBar.keySignature;
        const previousKey: number = !this.bar.previousBar ? 0 : this.bar.previousBar.masterBar.keySignature;
        switch (this.bar.clef) {
            case Clef.Neutral:
                offsetClef = 0;
                break;
            case Clef.G2:
                offsetClef = 1;
                break;
            case Clef.F4:
                offsetClef = 3;
                break;
            case Clef.C3:
                offsetClef = 2;
                break;
            case Clef.C4:
                offsetClef = 0;
                break;
        }

        const glyph = new KeySignatureGlyph();
        glyph.renderer = this;

        const newLines: Map<number, boolean> = new Map<number, boolean>();
        const newGlyphs: Glyph[] = [];
        // how many symbols do we need to get from a C-keysignature
        // to the new one
        // var offsetSymbols = (currentKey <= 7) ? currentKey : currentKey - 7;
        // a sharp keysignature
        if (ModelUtils.keySignatureIsSharp(currentKey)) {
            for (let i: number = 0; i < Math.abs(currentKey); i++) {
                const step: number = ScoreBarRenderer.SharpKsSteps[i] + offsetClef;
                newGlyphs.push(new AccidentalGlyph(0, this.getScoreY(step), AccidentalType.Sharp, 1));
                newLines.set(step, true);
            }
        } else {
            for (let i: number = 0; i < Math.abs(currentKey); i++) {
                const step: number = ScoreBarRenderer.FlatKsSteps[i] + offsetClef;
                newGlyphs.push(new AccidentalGlyph(0, this.getScoreY(step), AccidentalType.Flat, 1));
                newLines.set(step, true);
            }
        }
        // naturalize previous key if naturalizing
        if (this.bar.masterBar.keySignature === KeySignature.C) {
            const naturalizeSymbols: number = Math.abs(previousKey);
            const previousKeyPositions = ModelUtils.keySignatureIsSharp(previousKey)
                ? ScoreBarRenderer.SharpKsSteps
                : ScoreBarRenderer.FlatKsSteps;
            for (let i: number = 0; i < naturalizeSymbols; i++) {
                const step: number = previousKeyPositions[i] + offsetClef;
                if (!newLines.has(step)) {
                    glyph.addGlyph(
                        new AccidentalGlyph(
                            0,
                            this.getScoreY(previousKeyPositions[i] + offsetClef),
                            AccidentalType.Natural,
                            1
                        )
                    );
                }
            }
        }

        for (const newGlyph of newGlyphs) {
            glyph.addGlyph(newGlyph);
        }

        this.addPreBeatGlyph(glyph);
    }

    private createTimeSignatureGlyphs(): void {
        this.addPreBeatGlyph(new SpacingGlyph(0, 0, 5));

        const lines = this.bar.staff.standardNotationLineCount - 1;
        this.addPreBeatGlyph(
            new ScoreTimeSignatureGlyph(
                0,
                this.getScoreY(lines),
                this.bar.masterBar.timeSignatureNumerator,
                this.bar.masterBar.timeSignatureDenominator,
                this.bar.masterBar.timeSignatureCommon,
                this.bar.masterBar.isFreeTime
            )
        );
    }

    protected override createVoiceGlyphs(v: Voice): void {
<<<<<<< HEAD
        if (this.bar.simileMark !== SimileMark.None) {
            return;
        }

=======
>>>>>>> 17bedefb
        for (const b of v.beats) {
            const container: ScoreBeatContainerGlyph = new ScoreBeatContainerGlyph(b, this.getVoiceContainer(v)!);
            container.preNotes = new ScoreBeatPreNotesGlyph();
            container.onNotes = new ScoreBeatGlyph();
            this.addBeatGlyph(container);
        }
    }

    public getNoteLine(n: Note): number {
        return this.accidentalHelper.getNoteLine(n);
    }

    public override completeBeamingHelper(helper: BeamingHelper) {
        // for multi-voice bars we need to register the positions
        // for multi-voice rest displacement to avoid collisions
        if (this.bar.isMultiVoice && helper.highestNoteInHelper && helper.lowestNoteInHelper) {
            let highestNotePosition = this.getNoteY(helper.highestNoteInHelper, NoteYPosition.Center);
            let lowestNotePosition = this.getNoteY(helper.lowestNoteInHelper, NoteYPosition.Center);

            let offset = this.getStemSize(helper);
            if (helper.hasTuplet) {
                offset += this.resources.effectFont.size * 2;
            }

            if (helper.direction === BeamDirection.Up) {
                highestNotePosition -= offset;
            } else {
                lowestNotePosition += offset;
            }

            for (const beat of helper.beats) {
                this.helpers.collisionHelper.reserveBeatSlot(beat, highestNotePosition, lowestNotePosition);
            }
        }
    }

    protected override paintBeamingStem(
        beat: Beat,
        cy: number,
        x: number,
        topY: number,
        bottomY: number,
        canvas: ICanvas
    ): void {
        using _ = ElementStyleHelper.beat(canvas, BeatSubElement.StandardNotationStem, beat);
        canvas.lineWidth = BarRendererBase.StemWidth;
        canvas.beginPath();
        canvas.moveTo(x, topY);
        canvas.lineTo(x, bottomY);
        canvas.stroke();
        canvas.lineWidth = 1;
    }
}<|MERGE_RESOLUTION|>--- conflicted
+++ resolved
@@ -606,13 +606,6 @@
     }
 
     protected override createVoiceGlyphs(v: Voice): void {
-<<<<<<< HEAD
-        if (this.bar.simileMark !== SimileMark.None) {
-            return;
-        }
-
-=======
->>>>>>> 17bedefb
         for (const b of v.beats) {
             const container: ScoreBeatContainerGlyph = new ScoreBeatContainerGlyph(b, this.getVoiceContainer(v)!);
             container.preNotes = new ScoreBeatPreNotesGlyph();
