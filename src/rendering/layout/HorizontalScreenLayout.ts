--- conflicted
+++ resolved
@@ -34,9 +34,6 @@
         return false;
     }
 
-<<<<<<< HEAD
-    public resize(): void { }
-=======
     public get firstBarX(): number {
         let x = this._pagePadding![0];
         if (this._group) {
@@ -48,7 +45,6 @@
     public doResize(): void {
         // not supported
     }
->>>>>>> 46837b9f
 
     protected doLayoutAndRender(): void {
         this._pagePadding = this.renderer.settings.display.padding;
@@ -116,9 +112,9 @@
                         Logger.debug(
                             this.name,
                             'Finished partial from bar ' +
-                            currentPartial.masterBars[0].index +
-                            ' to ' +
-                            currentPartial.masterBars[currentPartial.masterBars.length - 1].index,
+                                currentPartial.masterBars[0].index +
+                                ' to ' +
+                                currentPartial.masterBars[currentPartial.masterBars.length - 1].index,
                             null
                         );
                         currentPartial = new HorizontalScreenLayoutPartialInfo();
@@ -137,9 +133,9 @@
             Logger.debug(
                 this.name,
                 'Finished partial from bar ' +
-                currentPartial.masterBars[0].index +
-                ' to ' +
-                currentPartial.masterBars[currentPartial.masterBars.length - 1].index,
+                    currentPartial.masterBars[0].index +
+                    ' to ' +
+                    currentPartial.masterBars[currentPartial.masterBars.length - 1].index,
                 null
             );
         }
@@ -150,34 +146,7 @@
 
         let x = 0;
         for (let i: number = 0; i < partials.length; i++) {
-<<<<<<< HEAD
-            let partial: HorizontalScreenLayoutPartialInfo = partials[i];
-            canvas.beginRender(partial.width, this.height);
-            canvas.color = this.renderer.settings.display.resources.mainGlyphColor;
-            canvas.textAlign = TextAlign.Left;
-            let renderX: number = this._group.getBarX(partial.masterBars[0].index) + this._group.accoladeSpacing;
-            if (i === 0) {
-                renderX -= this._group.x + this._group.accoladeSpacing;
-            }
-            Logger.debug(
-                this.name,
-                'Rendering partial from bar ' +
-                partial.masterBars[0].index +
-                ' to ' +
-                partial.masterBars[partial.masterBars.length - 1].index,
-                null
-            );
-            this._group.paintPartial(
-                -renderX,
-                this._group.y,
-                this.renderer.canvas!,
-                currentBarIndex,
-                partial.masterBars.length
-            );
-            let result: unknown = canvas.endRender();
-=======
             const partial: HorizontalScreenLayoutPartialInfo = partials[i];
->>>>>>> 46837b9f
 
             const e = new RenderFinishedEventArgs();
             e.x = x;
