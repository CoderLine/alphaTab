import { ICanvas, TextAlign } from '@src/platform/ICanvas';
import { TextGlyph } from '@src/rendering/glyphs/TextGlyph';
import { ScoreLayout } from '@src/rendering/layout/ScoreLayout';
import { RenderFinishedEventArgs } from '@src/rendering/RenderFinishedEventArgs';
import { ScoreRenderer } from '@src/rendering/ScoreRenderer';
import { MasterBarsRenderers } from '@src/rendering/staves/MasterBarsRenderers';
import { StaveGroup } from '@src/rendering/staves/StaveGroup';
import { RenderingResources } from '@src/RenderingResources';
import { Logger } from '@src/Logger';
import { NotationElement } from '@src/NotationSettings';

/**
 * This layout arranges the bars into a fixed width and dynamic height region.
 */
export class PageViewLayout extends ScoreLayout {
    public static PagePadding: number[] = [40, 40, 40, 40];
    public static readonly GroupSpacing: number = 20;
    private _groups: StaveGroup[] = [];
    private _allMasterBarRenderers: MasterBarsRenderers[] = [];
    private _barsFromPreviousGroup: MasterBarsRenderers[] = [];
    private _pagePadding: number[] | null = null;

    public get name(): string {
        return 'PageView';
    }

    public constructor(renderer: ScoreRenderer) {
        super(renderer);
    }

    protected doLayoutAndRender(): void {
        this._pagePadding = this.renderer.settings.display.padding;
        if (!this._pagePadding) {
            this._pagePadding = PageViewLayout.PagePadding;
        }
        if (this._pagePadding.length === 1) {
            this._pagePadding = [
                this._pagePadding[0],
                this._pagePadding[0],
                this._pagePadding[0],
                this._pagePadding[0]
            ];
        } else if (this._pagePadding.length === 2) {
            this._pagePadding = [
                this._pagePadding[0],
                this._pagePadding[1],
                this._pagePadding[0],
                this._pagePadding[1]
            ];
        }
        let y: number = 0;
        this.width = this.renderer.width;
        this._allMasterBarRenderers = [];
        //
        // 1. Score Info
        y = this.layoutAndRenderScoreInfo(y, -1);
        //
        // 2. Tunings
        y = this.layoutAndRenderTunings(y, -1);
        //
        // 3. Chord Diagrms
        y = this.layoutAndRenderChordDiagrams(y, -1);
        //
        // 4. One result per StaveGroup
<<<<<<< HEAD
        y = this.layoutAndRenderScore(x, y);
=======
        y = this.layoutAndRenderScore(y);

        y = this.layoutAndRenderAnnotation(y);

>>>>>>> 46837b9f
        this.height = y + this._pagePadding[3];
    }

    public get supportsResize(): boolean {
        return true;
    }

    public get firstBarX(): number {
        let x = this._pagePadding![0];
        if (this._groups.length > 0) {
            x += this._groups[0].accoladeSpacing;
        }
        return x;
    }

    public doResize(): void {
        let y: number = 0;
        this.width = this.renderer.width;
        let oldHeight: number = this.height;
        //
        // 1. Score Info
        y = this.layoutAndRenderScoreInfo(y, oldHeight);
        //
        // 2. Tunings
        y = this.layoutAndRenderTunings(y, oldHeight);
        //
<<<<<<< HEAD
        // 2. Tunings
        y = this.layoutAndRenderTunings(y, oldHeight);
        //
=======
>>>>>>> 46837b9f
        // 3. Chord Digrams
        y = this.layoutAndRenderChordDiagrams(y, oldHeight);
        //
        // 4. One result per StaveGroup
<<<<<<< HEAD
        y = this.resizeAndRenderScore(x, y, oldHeight);
=======
        y = this.resizeAndRenderScore(y, oldHeight);

        y = this.layoutAndRenderAnnotation(y);

>>>>>>> 46837b9f
        this.height = y + this._pagePadding![3];
    }

    private layoutAndRenderTunings(y: number, totalHeight: number = -1): number {
        if (!this.tuningGlyph) {
            return y;
        }

        let res: RenderingResources = this.renderer.settings.display.resources;
<<<<<<< HEAD
        this.tuningGlyph.width = this.width;
        this.tuningGlyph.doLayout();

        let tuningHeight = this.tuningGlyph.height + 11 * this.scale;;
        y += tuningHeight;

        let canvas: ICanvas = this.renderer.canvas!;
        canvas.beginRender(this.width, tuningHeight);
        canvas.color = res.scoreInfoColor;
        canvas.textAlign = TextAlign.Center;
        this.tuningGlyph.paint(this._pagePadding![0], 0, canvas);
        let result: unknown = canvas.endRender();

        let e = new RenderFinishedEventArgs();
        e.width = this.width;
        e.height = tuningHeight;
        e.renderResult = result;
        e.totalWidth = this.width;
        e.totalHeight = totalHeight < 0 ? y : totalHeight;
        e.firstMasterBarIndex = -1;
        e.lastMasterBarIndex = -1;
        (this.renderer.partialRenderFinished as EventEmitterOfT<RenderFinishedEventArgs>).trigger(e);
        return y;
=======
        this.tuningGlyph.x = this._pagePadding![0];
        this.tuningGlyph.width = this.width;
        this.tuningGlyph.doLayout();

        let tuningHeight = this.tuningGlyph.height + 11 * this.scale;

        const e = new RenderFinishedEventArgs();
        e.x = 0;
        e.y = y;
        e.width = this.width;
        e.height = tuningHeight;
        e.totalWidth = this.width;
        e.totalHeight = totalHeight < 0 ? y + e.height : totalHeight;

        this.registerPartial(e, (canvas: ICanvas) => {
            canvas.color = res.scoreInfoColor;
            canvas.textAlign = TextAlign.Center;
            this.tuningGlyph!.paint(0, 0, canvas);
        });

        return y + tuningHeight;
>>>>>>> 46837b9f
    }

    private layoutAndRenderChordDiagrams(y: number, totalHeight: number = -1): number {
        if (!this.chordDiagrams) {
            return y;
        }
        const res: RenderingResources = this.renderer.settings.display.resources;
        this.chordDiagrams.width = this.width;
        this.chordDiagrams.doLayout();

        const diagramHeight = Math.floor(this.chordDiagrams.height);

        const e = new RenderFinishedEventArgs();
        e.x = 0;
        e.y = y;
        e.width = this.width;
        e.height = diagramHeight;
        e.totalWidth = this.width;
        e.totalHeight = totalHeight < 0 ? y + diagramHeight : totalHeight;

        this.registerPartial(e, (canvas: ICanvas) => {
            canvas.color = res.scoreInfoColor;
            canvas.textAlign = TextAlign.Center;
            this.chordDiagrams!.paint(0, 0, canvas);
        });

        return y + diagramHeight;
    }

    private layoutAndRenderScoreInfo(y: number, totalHeight: number = -1): number {
        Logger.debug(this.name, 'Layouting score info');

        const e = new RenderFinishedEventArgs();
        e.x = 0;
        e.y = y;

        let infoHeight = this._pagePadding![1];

        let scale: number = this.scale;
        let res: RenderingResources = this.renderer.settings.display.resources;
        let centeredGlyphs: NotationElement[] = [
            NotationElement.ScoreTitle,
            NotationElement.ScoreSubTitle,
            NotationElement.ScoreArtist,
            NotationElement.ScoreAlbum,
            NotationElement.ScoreWordsAndMusic
        ];
        for (let i: number = 0; i < centeredGlyphs.length; i++) {
            if (this.scoreInfoGlyphs.has(centeredGlyphs[i])) {
                let glyph: TextGlyph = this.scoreInfoGlyphs.get(centeredGlyphs[i])!;
                glyph.x = this.width / 2;
                glyph.y = infoHeight;
                glyph.textAlign = TextAlign.Center;
                infoHeight += glyph.font.size * scale;
            }
        }
        let musicOrWords: boolean = false;
        let musicOrWordsHeight: number = 0;
        if (this.scoreInfoGlyphs.has(NotationElement.ScoreMusic)) {
            let glyph: TextGlyph = this.scoreInfoGlyphs.get(NotationElement.ScoreMusic)!;
            glyph.x = this.width - this._pagePadding![2];
            glyph.y = infoHeight;
            glyph.textAlign = TextAlign.Right;
            musicOrWords = true;
            musicOrWordsHeight = glyph.font.size * scale;
        }
        if (this.scoreInfoGlyphs.has(NotationElement.ScoreWords)) {
            let glyph: TextGlyph = this.scoreInfoGlyphs.get(NotationElement.ScoreWords)!;
            glyph.x = this._pagePadding![0];
            glyph.y = infoHeight;
            glyph.textAlign = TextAlign.Left;
            musicOrWords = true;
            musicOrWordsHeight = glyph.font.size * scale;
        }
        if (musicOrWords) {
<<<<<<< HEAD
            y += musicOrWordsHeight;
        }
        
        y += 17 * this.scale;

        let canvas: ICanvas = this.renderer.canvas!;
        canvas.beginRender(this.width, y);
        canvas.color = res.scoreInfoColor;
        canvas.textAlign = TextAlign.Center;
        for(const g of this.scoreInfoGlyphs.values()) {
            g.paint(0, 0, canvas);
=======
            infoHeight += musicOrWordsHeight;
>>>>>>> 46837b9f
        }

        infoHeight = Math.floor(infoHeight + 17 * this.scale);

        e.width = this.width;
        e.height = infoHeight;
        e.totalWidth = this.width;
        e.totalHeight = totalHeight < 0 ? y + e.height : totalHeight;
        this.registerPartial(e, (canvas: ICanvas) => {
            canvas.color = res.scoreInfoColor;
            canvas.textAlign = TextAlign.Center;
            for (const g of this.scoreInfoGlyphs.values()) {
                g.paint(0, 0, canvas);
            }
        });

        return y + infoHeight;
    }

    private resizeAndRenderScore(y: number, oldHeight: number): number {
        // if we have a fixed number of bars per row, we only need to refit them.
        if (this.renderer.settings.display.barsPerRow !== -1) {
            for (let i: number = 0; i < this._groups.length; i++) {
                let group: StaveGroup = this._groups[i];
                this.fitGroup(group);
                group.finalizeGroup();
                y += this.paintGroup(group, oldHeight);
            }
        } else {
            this._groups = [];
            let currentIndex: number = 0;
            let maxWidth: number = this.maxWidth;
            let group: StaveGroup = this.createEmptyStaveGroup();
            group.index = this._groups.length;
            group.x = this._pagePadding![0];
            group.y = y;
            while (currentIndex < this._allMasterBarRenderers.length) {
                // if the current renderer still has space in the current group add it
                // also force adding in case the group is empty
                let renderers: MasterBarsRenderers | null = this._allMasterBarRenderers[currentIndex];
                if (group.width + renderers!.width <= maxWidth || group.masterBarsRenderers.length === 0) {
                    group.addMasterBarRenderers(this.renderer.tracks!, renderers!);
                    // move to next group
                    currentIndex++;
                } else {
                    // if we cannot wrap on the current bar, we remove the last bar
                    // (this might even remove multiple ones until we reach a bar that can wrap);
                    while (renderers && !renderers.canWrap && group.masterBarsRenderers.length > 1) {
                        renderers = group.revertLastBar();
                        currentIndex--;
                    }
                    // in case we do not have space, we create a new group
                    group.isFull = true;
                    group.isLast = this.lastBarIndex === group.lastBarIndex;
                    this._groups.push(group);
                    this.fitGroup(group);
                    group.finalizeGroup();
                    y += this.paintGroup(group, oldHeight);
                    // note: we do not increase currentIndex here to have it added to the next group
                    group = this.createEmptyStaveGroup();
                    group.index = this._groups.length;
                    group.x = this._pagePadding![0];
                    group.y = y;
                }
            }
            group.isLast = this.lastBarIndex === group.lastBarIndex;
            // don't forget to finish the last group
            this.fitGroup(group);
            group.finalizeGroup();
            y += this.paintGroup(group, oldHeight);
        }
        return y;
    }

    private layoutAndRenderScore(y: number): number {
        let startIndex: number = this.firstBarIndex;
        let currentBarIndex: number = startIndex;
        let endBarIndex: number = this.lastBarIndex;
        this._groups = [];
        while (currentBarIndex <= endBarIndex) {
            // create group and align set proper coordinates
            let group: StaveGroup = this.createStaveGroup(currentBarIndex, endBarIndex);
            this._groups.push(group);
            group.x = this._pagePadding![0];
            group.y = y;
            currentBarIndex = group.lastBarIndex + 1;
            // finalize group (sizing etc).
            this.fitGroup(group);
            group.finalizeGroup();
            Logger.debug(
                this.name,
                'Rendering partial from bar ' + group.firstBarIndex + ' to ' + group.lastBarIndex,
                null
            );
            y += this.paintGroup(group, y);
        }
        return y;
    }

    private paintGroup(group: StaveGroup, totalHeight: number): number {
        // paint into canvas
        let height: number = Math.floor(group.height + 20 * this.scale);

        const args: RenderFinishedEventArgs = new RenderFinishedEventArgs();
        args.x = 0;
        args.y = group.y;
        args.totalWidth = this.width;
        args.totalHeight = totalHeight;
        args.width = this.width;
        args.height = height;
        args.firstMasterBarIndex = group.firstBarIndex;
        args.lastMasterBarIndex = group.lastBarIndex;

        group.buildBoundingsLookup(0, 0);
        this.registerPartial(args, canvas => {
            this.renderer.canvas!.color = this.renderer.settings.display.resources.mainGlyphColor;
            this.renderer.canvas!.textAlign = TextAlign.Left;
            // NOTE: we use this negation trick to make the group paint itself to 0/0 coordinates
            // since we use partial drawing
            group.paint(0, -args.y, canvas);
        });

        // calculate coordinates for next group
        totalHeight += height;

        return height;
    }

    /**
     * Realignes the bars in this line according to the available space
     */
    private fitGroup(group: StaveGroup): void {
        if (group.isFull || group.width > this.maxWidth) {
            group.scaleToWidth(this.maxWidth);
        }
    }

    private createStaveGroup(currentBarIndex: number, endIndex: number): StaveGroup {
        let group: StaveGroup = this.createEmptyStaveGroup();
        group.index = this._groups.length;
        let barsPerRow: number = this.renderer.settings.display.barsPerRow;
        let maxWidth: number = this.maxWidth;
        let end: number = endIndex + 1;

        let barIndex = currentBarIndex;
        while (barIndex < end) {
            if (this._barsFromPreviousGroup.length > 0) {
                for (let renderer of this._barsFromPreviousGroup) {
                    group.addMasterBarRenderers(this.renderer.tracks!, renderer);
                    barIndex = renderer.masterBar.index;
                }
            } else {
                let renderers: MasterBarsRenderers | null = group.addBars(this.renderer.tracks!, barIndex);
                if (renderers) {
                    this._allMasterBarRenderers.push(renderers);
                }
            }
            this._barsFromPreviousGroup = [];
            let groupIsFull: boolean = false;
            // can bar placed in this line?
            if (barsPerRow === -1 && group.width >= maxWidth && group.masterBarsRenderers.length !== 0) {
                groupIsFull = true;
            } else if (group.masterBarsRenderers.length === barsPerRow + 1) {
                groupIsFull = true;
            }
            if (groupIsFull) {
                let reverted = group.revertLastBar();
                if (reverted) {
                    this._barsFromPreviousGroup.push(reverted);
                    while (reverted && !reverted.canWrap && group.masterBarsRenderers.length > 1) {
                        reverted = group.revertLastBar();
                        if (reverted) {
                            this._barsFromPreviousGroup.push(reverted);
                        }
                    }
                }
                group.isFull = true;
                group.isLast = false;
                this._barsFromPreviousGroup.reverse();
                return group;
            }
            group.x = 0;
            barIndex++;
        }
        group.isLast = endIndex === group.lastBarIndex;
        return group;
    }

    private get maxWidth(): number {
        return this.renderer.width - this._pagePadding![0] - this._pagePadding![2];
    }
}<|MERGE_RESOLUTION|>--- conflicted
+++ resolved
@@ -62,14 +62,10 @@
         y = this.layoutAndRenderChordDiagrams(y, -1);
         //
         // 4. One result per StaveGroup
-<<<<<<< HEAD
-        y = this.layoutAndRenderScore(x, y);
-=======
         y = this.layoutAndRenderScore(y);
 
         y = this.layoutAndRenderAnnotation(y);
 
->>>>>>> 46837b9f
         this.height = y + this._pagePadding[3];
     }
 
@@ -96,24 +92,14 @@
         // 2. Tunings
         y = this.layoutAndRenderTunings(y, oldHeight);
         //
-<<<<<<< HEAD
-        // 2. Tunings
-        y = this.layoutAndRenderTunings(y, oldHeight);
-        //
-=======
->>>>>>> 46837b9f
         // 3. Chord Digrams
         y = this.layoutAndRenderChordDiagrams(y, oldHeight);
         //
         // 4. One result per StaveGroup
-<<<<<<< HEAD
-        y = this.resizeAndRenderScore(x, y, oldHeight);
-=======
         y = this.resizeAndRenderScore(y, oldHeight);
 
         y = this.layoutAndRenderAnnotation(y);
 
->>>>>>> 46837b9f
         this.height = y + this._pagePadding![3];
     }
 
@@ -123,31 +109,6 @@
         }
 
         let res: RenderingResources = this.renderer.settings.display.resources;
-<<<<<<< HEAD
-        this.tuningGlyph.width = this.width;
-        this.tuningGlyph.doLayout();
-
-        let tuningHeight = this.tuningGlyph.height + 11 * this.scale;;
-        y += tuningHeight;
-
-        let canvas: ICanvas = this.renderer.canvas!;
-        canvas.beginRender(this.width, tuningHeight);
-        canvas.color = res.scoreInfoColor;
-        canvas.textAlign = TextAlign.Center;
-        this.tuningGlyph.paint(this._pagePadding![0], 0, canvas);
-        let result: unknown = canvas.endRender();
-
-        let e = new RenderFinishedEventArgs();
-        e.width = this.width;
-        e.height = tuningHeight;
-        e.renderResult = result;
-        e.totalWidth = this.width;
-        e.totalHeight = totalHeight < 0 ? y : totalHeight;
-        e.firstMasterBarIndex = -1;
-        e.lastMasterBarIndex = -1;
-        (this.renderer.partialRenderFinished as EventEmitterOfT<RenderFinishedEventArgs>).trigger(e);
-        return y;
-=======
         this.tuningGlyph.x = this._pagePadding![0];
         this.tuningGlyph.width = this.width;
         this.tuningGlyph.doLayout();
@@ -169,7 +130,6 @@
         });
 
         return y + tuningHeight;
->>>>>>> 46837b9f
     }
 
     private layoutAndRenderChordDiagrams(y: number, totalHeight: number = -1): number {
@@ -245,21 +205,7 @@
             musicOrWordsHeight = glyph.font.size * scale;
         }
         if (musicOrWords) {
-<<<<<<< HEAD
-            y += musicOrWordsHeight;
-        }
-        
-        y += 17 * this.scale;
-
-        let canvas: ICanvas = this.renderer.canvas!;
-        canvas.beginRender(this.width, y);
-        canvas.color = res.scoreInfoColor;
-        canvas.textAlign = TextAlign.Center;
-        for(const g of this.scoreInfoGlyphs.values()) {
-            g.paint(0, 0, canvas);
-=======
             infoHeight += musicOrWordsHeight;
->>>>>>> 46837b9f
         }
 
         infoHeight = Math.floor(infoHeight + 17 * this.scale);
