--- conflicted
+++ resolved
@@ -26,11 +26,7 @@
 import { BeamingHelper } from '@src/rendering/utils/BeamingHelper';
 import { RenderingResources } from '@src/RenderingResources';
 import { ModelUtils } from '@src/model/ModelUtils';
-<<<<<<< HEAD
-import { ReservedLayoutAreaSlot } from './utils/BarCollisionHelper';
-=======
 import { ReservedLayoutAreaSlot } from '@src/rendering/utils/BarCollisionHelper';
->>>>>>> 46837b9f
 
 /**
  * This BarRenderer renders a bar using guitar tablature notation
@@ -76,11 +72,7 @@
         this._firstLineY = (res.tablatureFont.size / 2 + res.tablatureFont.size * 0.2) * this.scale;
     }
 
-<<<<<<< HEAD
-    public doLayout(): void {
-=======
     public override doLayout(): void {
->>>>>>> 46837b9f
         this.updateFirstLineY();
         super.doLayout();
         if (this.settings.notation.rhythmMode !== TabRhythmMode.Hidden) {
@@ -183,13 +175,6 @@
      */
     public getTabY(line: number): number {
         return this._firstLineY + this.getTabHeight(line);
-<<<<<<< HEAD
-    }
-
-    public getTabHeight(line: number): number {
-        return this.lineOffset * line;
-=======
->>>>>>> 46837b9f
     }
 
     public getTabHeight(line: number): number {
@@ -505,23 +490,14 @@
             canvas.moveTo(x, y);
 
             let lineY = topY;
-<<<<<<< HEAD
-            // draw until next hole
-            if (holes.length > 0) {
-=======
             // draw until next hole (if hole reaches into line)
             if (holes.length > 0 && holes[holes.length -1].bottomY > lineY) {
->>>>>>> 46837b9f
                 const bottomHole = holes.pop()!;
                 lineY = cy + bottomHole.bottomY;
                 canvas.lineTo(x, lineY);
                 y = cy + bottomHole.topY;
             } else {
-<<<<<<< HEAD
-                canvas.lineTo(x, topY);
-=======
                 canvas.lineTo(x, lineY);
->>>>>>> 46837b9f
                 break;
             }
         }
