--- conflicted
+++ resolved
@@ -3,11 +3,7 @@
 import { TextAlign } from '@src/platform/ICanvas';
 import { GlyphGroup } from '@src/rendering/glyphs/GlyphGroup';
 import { TextGlyph } from '@src/rendering/glyphs/TextGlyph';
-<<<<<<< HEAD
-import { MusicFontGlyph } from './MusicFontGlyph';
-=======
 import { MusicFontGlyph } from '@src/rendering/glyphs/MusicFontGlyph';
->>>>>>> 46837b9f
 
 export class TuningGlyph extends GlyphGroup {
     private _tuning: Tuning;
@@ -20,11 +16,7 @@
         this.glyphs = [];
     }
 
-<<<<<<< HEAD
-    public doLayout() {
-=======
     public override doLayout() {
->>>>>>> 46837b9f
         if (this.glyphs!.length > 0) {
             return;
         }
