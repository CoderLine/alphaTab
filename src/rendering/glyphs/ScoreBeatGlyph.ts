--- conflicted
+++ resolved
@@ -17,21 +17,6 @@
 import { ScoreWhammyBarGlyph } from '@src/rendering/glyphs/ScoreWhammyBarGlyph';
 import { SpacingGlyph } from '@src/rendering/glyphs/SpacingGlyph';
 import { ScoreBarRenderer } from '@src/rendering/ScoreBarRenderer';
-<<<<<<< HEAD
-import { NoteXPosition, NoteYPosition } from '../BarRendererBase';
-import { BeatBounds } from '../utils/BeatBounds';
-import { PercussionMapper } from '../../model/PercussionMapper';
-import { PercussionNoteHeadGlyph } from './PercussionNoteHeadGlyph';
-import { Logger } from '@src/alphatab';
-import { ArticStaccatoAboveGlyph } from './ArticStaccatoAboveGlyph';
-import { MusicFontSymbol } from '../../model/MusicFontSymbol';
-import { ICanvas, TextBaseline } from '@src/platform/ICanvas';
-import { PictEdgeOfCymbalGlyph } from './PictEdgeOfCymbalGlyph';
-import { PickStrokeGlyph } from './PickStrokeGlyph';
-import { PickStroke } from '@src/model/PickStroke';
-import { GuitarGolpeGlyph } from './GuitarGolpeGlyph';
-import { BeamingHelper } from '../utils/BeamingHelper';
-=======
 import { NoteXPosition, NoteYPosition } from '@src/rendering/BarRendererBase';
 import { BeatBounds } from '@src/rendering/utils/BeatBounds';
 import { PercussionMapper } from '@src/model/PercussionMapper';
@@ -45,7 +30,6 @@
 import { PickStroke } from '@src/model/PickStroke';
 import { GuitarGolpeGlyph } from '@src/rendering/glyphs/GuitarGolpeGlyph';
 import { BeamingHelper } from '@src/rendering/utils/BeamingHelper';
->>>>>>> 46837b9f
 
 export class ScoreBeatGlyph extends BeatOnNoteGlyphBase {
     private _collisionOffset: number = -1000;
@@ -88,11 +72,7 @@
         }
     }
 
-<<<<<<< HEAD
-    public paint(cx: number, cy: number, canvas: ICanvas): void {
-=======
     public override paint(cx: number, cy: number, canvas: ICanvas): void {
->>>>>>> 46837b9f
         if (!this._skipPaint) {
             super.paint(cx, cy, canvas);
         }
@@ -167,29 +147,17 @@
                     line -= 2;
                 }
 
-<<<<<<< HEAD
-                this.restGlyph = new ScoreRestGlyph(0, sr.getScoreY(line), this.container.beat.duration);
-                this.restGlyph.beat = this.container.beat;
-                this.restGlyph.beamingHelper = this.beamingHelper;
-                this.addGlyph(this.restGlyph);
-=======
                 const restGlyph = new ScoreRestGlyph(0, sr.getScoreY(line), this.container.beat.duration);
                 this.restGlyph = restGlyph;
                 restGlyph.beat = this.container.beat;
                 restGlyph.beamingHelper = this.beamingHelper;
                 this.addGlyph(restGlyph);
->>>>>>> 46837b9f
 
                 if (this.renderer.bar.isMultiVoice) {
                     if (this.container.beat.voice.index === 0) {
                         const restSizes = BeamingHelper.computeLineHeightsForRest(this.container.beat.duration);
-<<<<<<< HEAD
-                        let restTop = this.restGlyph.y - sr.getScoreHeight(restSizes[0]);
-                        let restBottom = this.restGlyph.y + sr.getScoreHeight(restSizes[1]);
-=======
                         let restTop = restGlyph.y - sr.getScoreHeight(restSizes[0]);
                         let restBottom = restGlyph.y + sr.getScoreHeight(restSizes[1]);
->>>>>>> 46837b9f
                         this.renderer.helpers.collisionHelper.reserveBeatSlot(this.container.beat, restTop, restBottom);
                     } else {
                         this.renderer.helpers.collisionHelper.registerRest(this.container.beat);
