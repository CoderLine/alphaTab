import { Beat } from '@src/model/Beat';
import { Glyph } from '@src/rendering/glyphs/Glyph';

/**
 * Effect-Glyphs implementing this public interface get notified
 * as they are expanded over multiple beats.
 */
export class EffectGlyph extends Glyph {
    /**
     * Gets or sets the beat where the glyph belongs to.
     */
    public beat: Beat | null = null;

    /**
     * Gets or sets the next glyph of the same type in case
     * the effect glyph is expanded when using {@link EffectBarGlyphSizing.groupedOnBeat}.
     */
    public nextGlyph: EffectGlyph | null = null;

    /**
     * Gets or sets the previous glyph of the same type in case
     * the effect glyph is expanded when using {@link EffectBarGlyphSizing.groupedOnBeat}.
     */
    public previousGlyph: EffectGlyph | null = null;

<<<<<<< HEAD

=======
>>>>>>> 46837b9f
    public constructor(x: number = 0, y: number = 0) {
        super(x, y);
    }
}<|MERGE_RESOLUTION|>--- conflicted
+++ resolved
@@ -23,10 +23,6 @@
      */
     public previousGlyph: EffectGlyph | null = null;
 
-<<<<<<< HEAD
-
-=======
->>>>>>> 46837b9f
     public constructor(x: number = 0, y: number = 0) {
         super(x, y);
     }
