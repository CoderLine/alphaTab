import { Beat } from '@src/model/Beat';
import { Duration } from '@src/model/Duration';
import { GraceType } from '@src/model/GraceType';
import { Note } from '@src/model/Note';
import { ICanvas } from '@src/platform/ICanvas';
import { BeatGlyphBase } from '@src/rendering/glyphs/BeatGlyphBase';
import { BeatOnNoteGlyphBase } from '@src/rendering/glyphs/BeatOnNoteGlyphBase';
import { Glyph } from '@src/rendering/glyphs/Glyph';
import { VoiceContainerGlyph } from '@src/rendering/glyphs/VoiceContainerGlyph';
import { BarLayoutingInfo } from '@src/rendering/staves/BarLayoutingInfo';
<<<<<<< HEAD
import { BarBounds } from '../utils/BarBounds';
import { BeatBounds } from '../utils/BeatBounds';
import { Bounds } from '../utils/Bounds';
import { FlagGlyph } from './FlagGlyph';
import { NoteHeadGlyph } from './NoteHeadGlyph';
=======
import { BarBounds } from '@src/rendering/utils/BarBounds';
import { BeatBounds } from '@src/rendering/utils/BeatBounds';
import { Bounds } from '@src/rendering/utils/Bounds';
import { FlagGlyph } from '@src/rendering/glyphs/FlagGlyph';
import { NoteHeadGlyph } from '@src/rendering/glyphs/NoteHeadGlyph';
>>>>>>> 46837b9f

export class BeatContainerGlyph extends Glyph {
    public static readonly GraceBeatPadding:number = 3;
    public voiceContainer: VoiceContainerGlyph;
    public beat: Beat;
    public preNotes!: BeatGlyphBase;
    public onNotes!: BeatOnNoteGlyphBase;
    public ties: Glyph[] = [];
    public minWidth: number = 0;

    public get onTimeX(): number {
        return this.onNotes.x + this.onNotes.centerX;
    }

    public constructor(beat: Beat, voiceContainer: VoiceContainerGlyph) {
        super(0, 0);
        this.beat = beat;
        this.ties = [];
        this.voiceContainer = voiceContainer;
    }

    public registerLayoutingInfo(layoutings: BarLayoutingInfo): void {
<<<<<<< HEAD
        let preBeatStretch: number = this.onTimeX;
=======
        let preBeatStretch: number = this.preNotes.computedWidth + this.onNotes.centerX;
>>>>>>> 46837b9f
        if(this.beat.graceGroup && !this.beat.graceGroup.isComplete) {
            preBeatStretch += BeatContainerGlyph.GraceBeatPadding * this.renderer.scale;
        }

<<<<<<< HEAD
        let postBeatStretch: number = this.onNotes.width - this.onNotes.centerX;
=======
        let postBeatStretch: number = this.onNotes.computedWidth - this.onNotes.centerX;
>>>>>>> 46837b9f
        // make space for flag
        const helper = this.renderer.helpers.getBeamingHelperForBeat(this.beat);
        if(helper && helper.hasFlag || this.beat.graceType !== GraceType.None) {
            postBeatStretch += (FlagGlyph.FlagWidth * this.scale * (this.beat.graceType !== GraceType.None ? NoteHeadGlyph.GraceScale : 1));
        }
        for(const tie of this.ties) {
            postBeatStretch += tie.width;
        }

        // Add some further spacing to grace notes
        if(this.beat.graceType !== GraceType.None) {
            postBeatStretch += BeatContainerGlyph.GraceBeatPadding * this.renderer.scale;
        }

        layoutings.addBeatSpring(this.beat, preBeatStretch, postBeatStretch);
        // store sizes for special renderers like the EffectBarRenderer
        layoutings.setPreBeatSize(this.beat, this.preNotes.computedWidth);
        layoutings.setOnBeatSize(this.beat, this.onNotes.computedWidth);
        layoutings.setBeatCenterX(this.beat, this.onNotes.centerX);
    }

    public applyLayoutingInfo(info: BarLayoutingInfo): void {
        let offset: number = info.getBeatCenterX(this.beat) - this.onNotes.centerX;
        if(this.beat.graceGroup && !this.beat.graceGroup.isComplete) {
            offset += BeatContainerGlyph.GraceBeatPadding * this.renderer.scale;
        }

        this.preNotes.x = offset;
        this.preNotes.width = info.getPreBeatSize(this.beat);
        this.onNotes.width = info.getOnBeatSize(this.beat);
        this.onNotes.x = this.preNotes.x + this.preNotes.width;
        this.onNotes.updateBeamingHelper();
        this.updateWidth();
    }

    public override doLayout(): void {
        this.preNotes.x = 0;
        this.preNotes.renderer = this.renderer;
        this.preNotes.container = this;
        this.preNotes.doLayout();
        this.onNotes.x = this.preNotes.x + this.preNotes.width;
        this.onNotes.renderer = this.renderer;
        this.onNotes.container = this;
        this.onNotes.doLayout();
        let i: number = this.beat.notes.length - 1;
        while (i >= 0) {
            this.createTies(this.beat.notes[i--]);
        }
        this.updateWidth();
    }

    protected updateWidth(): void {
        this.minWidth = this.preNotes.width + this.onNotes.width;
        if (!this.beat.isRest) {
            if (this.onNotes.beamingHelper.beats.length === 1) {
                // make space for flag
                if (this.beat.duration >= Duration.Eighth) {
                    this.minWidth += 20 * this.scale;
                }
            } else {
                // ensure some space for small notes
                switch (this.beat.duration) {
                    case Duration.OneHundredTwentyEighth:
                    case Duration.TwoHundredFiftySixth:
                        this.minWidth += 10 * this.scale;
                        break;
                }
            }
        }
        let tieWidth: number = 0;
        for (let tie of this.ties) {
            if (tie.width > tieWidth) {
                tieWidth = tie.width;
            }
        }
        this.minWidth += tieWidth;
        this.width = this.minWidth;
    }

    public scaleToWidth(beatWidth: number): void {
        for (let tie of this.ties) {
            tie.doLayout();
        }
        this.onNotes.updateBeamingHelper();
        this.width = beatWidth;
    }

    protected createTies(n: Note): void {
        // no default ties
    }

    public static getGroupId(beat: Beat): string {
        return 'b' + beat.id;
    }

    public override paint(cx: number, cy: number, canvas: ICanvas): void {
        if (this.beat.voice.isEmpty) {
            return;
        }
        let isEmptyGlyph: boolean = this.preNotes.isEmpty && this.onNotes.isEmpty && this.ties.length === 0;
        if (isEmptyGlyph) {
            return;
        }
        canvas.beginGroup(BeatContainerGlyph.getGroupId(this.beat));
        // var c = canvas.color;
        // var ta = canvas.textAlign;
        // canvas.color = new Color(255, 0, 0);
        // canvas.textAlign = TextAlign.Left;
        // canvas.fillText(this.beat.playbackStart.toString(), cx + this.x, cy + this.y - 10);
        // canvas.color = c;
        // canvas.textAlign = ta;
        // canvas.color = Color.random();
        // canvas.fillRect(cx + this.x, cy + this.y, this.width, this.renderer.height);
        // var oldColor = canvas.color;
        // canvas.color = Color.random(100);
        // canvas.fillRect(cx + this.x, cy + this.y, this.width, this.renderer.height);
        // canvas.color = oldColor;
        // canvas.color = new Color(200, 0, 0, 100);
        // canvas.strokeRect(cx + this.x, cy + this.y + 15 * this.beat.voice.index, this.width, 10);
        // canvas.font = new Font("Arial", 10);
        // canvas.color = new Color(0, 0, 0);
        // canvas.fillText(this.beat.voice.index + ":" + this.beat.index, cx + this.x, cy + this.y + 15 * this.beat.voice.index);

        // if (this.beat.voice.index === 0) {
        //     canvas.color = new Color(200, 0, 0, 100);
        //     canvas.strokeRect(cx + this.x, cy + this.y + this.preNotes.y + 30, this.width, 10);
        // }

        this.preNotes.paint(cx + this.x, cy + this.y, canvas);
        // if (this.beat.voice.index === 0) {
        //     canvas.color = new Color(200, 0, 0, 100);
        //     canvas.strokeRect(cx + this.x + this.preNotes.x, cy + this.y + this.preNotes.y, this.preNotes.width, 10);
        // }
        this.onNotes.paint(cx + this.x, cy + this.y, canvas);
        // if (this.beat.voice.index === 0) {
        //     canvas.color = new Color(0, 200, 0, 100);
        //     canvas.strokeRect(cx + this.x + this.onNotes.x, cy + this.y + this.onNotes.y - 10, this.onNotes.width, 10);
        // }

        // paint the ties relative to the whole staff,
        // reason: we have possibly multiple staves involved and need to calculate the correct positions.
        let staffX: number = cx - this.voiceContainer.x - this.renderer.x;
        let staffY: number = cy - this.voiceContainer.y - this.renderer.y;
        for (let i: number = 0, j: number = this.ties.length; i < j; i++) {
            let t: Glyph = this.ties[i];
            t.renderer = this.renderer;
            t.paint(staffX, staffY, canvas);
        }
        canvas.endGroup();
    }

    public buildBoundingsLookup(barBounds: BarBounds, cx: number, cy: number, isEmptyBar: boolean) {
        let beatBoundings: BeatBounds = new BeatBounds();
        beatBoundings.beat = this.beat;
        beatBoundings.visualBounds = new Bounds();
        beatBoundings.visualBounds.x = cx + this.x + this.onNotes.x;
        beatBoundings.visualBounds.y = barBounds.visualBounds.y;
        beatBoundings.visualBounds.w = this.onNotes.width;
        beatBoundings.visualBounds.h = barBounds.visualBounds.h;

        beatBoundings.realBounds = new Bounds();
        beatBoundings.realBounds.x = cx + this.x;
        beatBoundings.realBounds.y = barBounds.realBounds.y;
        beatBoundings.realBounds.w = this.width;
        beatBoundings.realBounds.h = barBounds.realBounds.h;

        if (isEmptyBar) {
            beatBoundings.visualBounds.x = cx + this.x;
            beatBoundings.realBounds.x = beatBoundings.visualBounds.x;
        }
        barBounds.addBeat(beatBoundings);

        if (this.renderer.settings.core.includeNoteBounds) {
            this.onNotes.buildBoundingsLookup(beatBoundings, cx + this.x, cy + this.y);
        }
    }
}<|MERGE_RESOLUTION|>--- conflicted
+++ resolved
@@ -8,19 +8,11 @@
 import { Glyph } from '@src/rendering/glyphs/Glyph';
 import { VoiceContainerGlyph } from '@src/rendering/glyphs/VoiceContainerGlyph';
 import { BarLayoutingInfo } from '@src/rendering/staves/BarLayoutingInfo';
-<<<<<<< HEAD
-import { BarBounds } from '../utils/BarBounds';
-import { BeatBounds } from '../utils/BeatBounds';
-import { Bounds } from '../utils/Bounds';
-import { FlagGlyph } from './FlagGlyph';
-import { NoteHeadGlyph } from './NoteHeadGlyph';
-=======
 import { BarBounds } from '@src/rendering/utils/BarBounds';
 import { BeatBounds } from '@src/rendering/utils/BeatBounds';
 import { Bounds } from '@src/rendering/utils/Bounds';
 import { FlagGlyph } from '@src/rendering/glyphs/FlagGlyph';
 import { NoteHeadGlyph } from '@src/rendering/glyphs/NoteHeadGlyph';
->>>>>>> 46837b9f
 
 export class BeatContainerGlyph extends Glyph {
     public static readonly GraceBeatPadding:number = 3;
@@ -43,20 +35,12 @@
     }
 
     public registerLayoutingInfo(layoutings: BarLayoutingInfo): void {
-<<<<<<< HEAD
-        let preBeatStretch: number = this.onTimeX;
-=======
         let preBeatStretch: number = this.preNotes.computedWidth + this.onNotes.centerX;
->>>>>>> 46837b9f
         if(this.beat.graceGroup && !this.beat.graceGroup.isComplete) {
             preBeatStretch += BeatContainerGlyph.GraceBeatPadding * this.renderer.scale;
         }
 
-<<<<<<< HEAD
-        let postBeatStretch: number = this.onNotes.width - this.onNotes.centerX;
-=======
         let postBeatStretch: number = this.onNotes.computedWidth - this.onNotes.centerX;
->>>>>>> 46837b9f
         // make space for flag
         const helper = this.renderer.helpers.getBeamingHelperForBeat(this.beat);
         if(helper && helper.hasFlag || this.beat.graceType !== GraceType.None) {
