--- conflicted
+++ resolved
@@ -11,11 +11,7 @@
         this._isOpen = isOpen;
     }
 
-<<<<<<< HEAD
-    public doLayout(): void {
-=======
     public override doLayout(): void {
->>>>>>> 46837b9f
         super.doLayout();
         this.width = GhostParenthesisGlyph.Size * this.scale;
     }
