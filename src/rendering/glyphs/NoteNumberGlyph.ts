--- conflicted
+++ resolved
@@ -78,12 +78,8 @@
         this.isEmpty = !this._noteString;
         if (!this.isEmpty) {
             this.renderer.scoreRenderer.canvas!.font = this.renderer.resources.tablatureFont;
-<<<<<<< HEAD
-            this.width = this.noteStringWidth = this.renderer.scoreRenderer.canvas!.measureText(this._noteString) * this.scale;
-=======
             this.noteStringWidth = this.renderer.scoreRenderer.canvas!.measureText(this._noteString) * this.scale;
             this.width = this.noteStringWidth;
->>>>>>> 46837b9f
             this.height = this.renderer.scoreRenderer.canvas!.font.size;
             let hasTrill: boolean = !!this._trillNoteString;
             if (hasTrill) {
