import { Duration } from '@src/model/Duration';
import { GraceType } from '@src/model/GraceType';
import { Note } from '@src/model/Note';
import { TabRhythmMode } from '@src/NotationSettings';
import { BeatOnNoteGlyphBase } from '@src/rendering/glyphs/BeatOnNoteGlyphBase';
import { CircleGlyph } from '@src/rendering/glyphs/CircleGlyph';
import { Glyph } from '@src/rendering/glyphs/Glyph';
import { NoteNumberGlyph } from '@src/rendering/glyphs/NoteNumberGlyph';
import { SpacingGlyph } from '@src/rendering/glyphs/SpacingGlyph';
import { TabNoteChordGlyph } from '@src/rendering/glyphs/TabNoteChordGlyph';
import { TabRestGlyph } from '@src/rendering/glyphs/TabRestGlyph';
import { TabWhammyBarGlyph } from '@src/rendering/glyphs/TabWhammyBarGlyph';
import { TremoloPickingGlyph } from '@src/rendering/glyphs/TremoloPickingGlyph';
import { TabBarRenderer } from '@src/rendering/TabBarRenderer';
import { NoteXPosition, NoteYPosition } from '@src/rendering/BarRendererBase';
import { BeatBounds } from '@src/rendering/utils/BeatBounds';

export class TabBeatGlyph extends BeatOnNoteGlyphBase {
    public noteNumbers: TabNoteChordGlyph | null = null;
    public restGlyph: TabRestGlyph | null = null;

    public override getNoteX(note: Note, requestedPosition: NoteXPosition): number {
        return this.noteNumbers ? this.noteNumbers.getNoteX(note, requestedPosition) : 0;
    }
    
    public override getNoteY(note: Note, requestedPosition: NoteYPosition): number {
        return this.noteNumbers ? this.noteNumbers.getNoteY(note, requestedPosition) : 0;
    }

    public override buildBoundingsLookup(beatBounds:BeatBounds, cx:number, cy:number) {
        if(this.noteNumbers) {
            this.noteNumbers.buildBoundingsLookup(beatBounds, cx + this.x, cy + this.y);
        }
    }

    public override doLayout(): void {
        let tabRenderer: TabBarRenderer = this.renderer as TabBarRenderer;
        if (!this.container.beat.isRest) {
            //
            // Note numbers
            let isGrace: boolean =
                this.renderer.settings.notation.smallGraceTabNotes && this.container.beat.graceType !== GraceType.None;
            const noteNumbers = new TabNoteChordGlyph(0, 0, isGrace);
            this.noteNumbers = noteNumbers;
            noteNumbers.beat = this.container.beat;
            noteNumbers.beamingHelper = this.beamingHelper;
            for (let note of this.container.beat.notes) {
                if (note.isVisible) {
                    this.createNoteGlyph(note);
                }
            }
            this.addGlyph(noteNumbers);
            //
            // Whammy Bar
            if (this.container.beat.hasWhammyBar) {
                let whammy: TabWhammyBarGlyph = new TabWhammyBarGlyph(this.container.beat);
                whammy.renderer = this.renderer;
                whammy.doLayout();
                this.container.ties.push(whammy);
            }
            //
            // Tremolo Picking
            if (this.container.beat.isTremolo && !this.noteNumbers.beatEffects.has('tremolo')) {
                let offset: number = 0;
                let speed = this.container.beat.tremoloSpeed!;
                switch (speed) {
                    case Duration.ThirtySecond:
                        offset = 10;
                        break;
                    case Duration.Sixteenth:
                        offset = 5;
                        break;
                    case Duration.Eighth:
                        offset = 0;
                        break;
                }
                this.noteNumbers.beatEffects.set(
                    'tremolo',
                    new TremoloPickingGlyph(5 * this.scale, offset * this.scale, speed)
                );
            }
            //
            // Note dots
            //
            if (this.container.beat.dots > 0 && tabRenderer.settings.notation.rhythmMode !== TabRhythmMode.Hidden) {
                this.addGlyph(new SpacingGlyph(0, 0, 5 * this.scale));
                for (let i: number = 0; i < this.container.beat.dots; i++) {
                    this.addGlyph(
                        new CircleGlyph(
                            0,
                            tabRenderer.lineOffset * tabRenderer.bar.staff.tuning.length +
                                tabRenderer.settings.notation.rhythmHeight * tabRenderer.scale,
                            1.5 * this.scale
                        )
                    );
                }
            }
        } else {
            let line = Math.floor((this.renderer.bar.staff.tuning.length - 1) / 2) ;
            let y: number = tabRenderer.getTabY(line);
<<<<<<< HEAD
            this.restGlyph = new TabRestGlyph(0, y, tabRenderer.showRests, this.container.beat.duration);
            this.restGlyph.beat = this.container.beat;
            this.restGlyph.beamingHelper = this.beamingHelper;
            this.addGlyph(this.restGlyph);
=======
            const restGlyph = new TabRestGlyph(0, y, tabRenderer.showRests, this.container.beat.duration);
            this.restGlyph = restGlyph;
            restGlyph.beat = this.container.beat;
            restGlyph.beamingHelper = this.beamingHelper;
            this.addGlyph(restGlyph);
>>>>>>> 46837b9f
            //
            // Note dots
            //
            if (this.container.beat.dots > 0 && tabRenderer.showRests) {
                this.addGlyph(new SpacingGlyph(0, 0, 5 * this.scale));
                for (let i: number = 0; i < this.container.beat.dots; i++) {
                    this.addGlyph(new CircleGlyph(0, y, 1.5 * this.scale));
                }
            }
        }
        // left to right layout
        if (!this.glyphs) {
            return;
        }
        let w: number = 0;
        for (let i: number = 0, j: number = this.glyphs.length; i < j; i++) {
            let g: Glyph = this.glyphs[i];
            g.x = w;
            g.renderer = this.renderer;
            g.doLayout();
            w += g.width;
        }
        this.width = w;
        this.computedWidth = w;
        if (this.container.beat.isEmpty) {
            this.centerX = this.width / 2;
        } else if (this.container.beat.isRest) {
            this.centerX = this.restGlyph!.x + this.restGlyph!.width / 2;
        } else {
            this.centerX = this.noteNumbers!.x + this.noteNumbers!.noteStringWidth / 2;
        }
    }

    public override updateBeamingHelper(): void {
        if (!this.container.beat.isRest) {
            this.noteNumbers!.updateBeamingHelper(this.container.x + this.x);
        } else {
            this.restGlyph!.updateBeamingHelper(this.container.x + this.x);
        }
    }

    private createNoteGlyph(n: Note): void {
        let tr: TabBarRenderer = this.renderer as TabBarRenderer;
        let noteNumberGlyph: NoteNumberGlyph = new NoteNumberGlyph(0, 0, n);
        let l: number = n.beat.voice.bar.staff.tuning.length - n.string;
        noteNumberGlyph.y = tr.getTabY(l);
        noteNumberGlyph.renderer = this.renderer;
        noteNumberGlyph.doLayout();
        this.noteNumbers!.addNoteGlyph(noteNumberGlyph, n);
        let topY = noteNumberGlyph.y - noteNumberGlyph.height / 2;
        let bottomY = topY + noteNumberGlyph.height;
        this.renderer.helpers.collisionHelper.reserveBeatSlot(this.container.beat, topY, bottomY);
    }
}<|MERGE_RESOLUTION|>--- conflicted
+++ resolved
@@ -98,18 +98,11 @@
         } else {
             let line = Math.floor((this.renderer.bar.staff.tuning.length - 1) / 2) ;
             let y: number = tabRenderer.getTabY(line);
-<<<<<<< HEAD
-            this.restGlyph = new TabRestGlyph(0, y, tabRenderer.showRests, this.container.beat.duration);
-            this.restGlyph.beat = this.container.beat;
-            this.restGlyph.beamingHelper = this.beamingHelper;
-            this.addGlyph(this.restGlyph);
-=======
             const restGlyph = new TabRestGlyph(0, y, tabRenderer.showRests, this.container.beat.duration);
             this.restGlyph = restGlyph;
             restGlyph.beat = this.container.beat;
             restGlyph.beamingHelper = this.beamingHelper;
             this.addGlyph(restGlyph);
->>>>>>> 46837b9f
             //
             // Note dots
             //
