import { Bar } from '@src/model/Bar';
import { Beat, BeatBeamingMode } from '@src/model/Beat';
import { Duration } from '@src/model/Duration';
import { Fingers } from '@src/model/Fingers';
import { GraceType } from '@src/model/GraceType';
import { HarmonicType } from '@src/model/HarmonicType';
import { Note } from '@src/model/Note';
import { Staff } from '@src/model/Staff';
import { Voice } from '@src/model/Voice';
import { BeamDirection } from '@src/rendering/utils/BeamDirection';
import { ModelUtils } from '@src/model/ModelUtils';
import { MidiUtils } from '@src/midi/MidiUtils';
import { AccidentalHelper } from '@src/rendering/utils/AccidentalHelper';
import { BarRendererBase, NoteYPosition } from '@src/rendering/BarRendererBase';

class BeatLinePositions {
    public staffId: string = '';
    public up: number = 0;
    public down: number = 0;
}

export class BeamingHelperDrawInfo {
    public startBeat: Beat | null = null;
    public startX: number = 0;
    public startY: number = 0;

    public endBeat: Beat | null = null;
    public endX: number = 0;
    public endY: number = 0;

    // 
    /**
     * calculates the Y-position given a X-pos using the current start end point 
     * @param x 
     */
    public calcY(x: number): number {
        // get the y position of the given beat on this curve
        if (this.startX === this.endX) {
            return this.startY;
        }

        // y(x)  = ( (y2 - y1) / (x2 - x1) )  * (x - x1) + y1;
        return ((this.endY - this.startY) / (this.endX - this.startX)) * (x - this.startX) + this.startY;
    }
}

/**
 * This public class helps drawing beams and bars for notes.
 */
export class BeamingHelper {
    private _staff: Staff;
    private _beatLineXPositions: Map<number, BeatLinePositions> = new Map();
    private _renderer: BarRendererBase;
    private _firstNonRestBeat: Beat | null = null;
    private _lastNonRestBeat: Beat | null = null;

    public voice: Voice | null = null;
    public beats: Beat[] = [];
    public shortestDuration: Duration = Duration.QuadrupleWhole;

    /**
     * the number of fingering indicators that will be drawn
     */
    public fingeringCount: number = 0;

    /**
     * an indicator whether any beat has a tuplet on it.
     */
    public hasTuplet: boolean = false;

    private _firstBeatLowestNoteCompareValue: number = -1;
    private _firstBeatHighestNoteCompareValue: number = -1;
    private _lastBeatLowestNoteCompareValue: number = -1;
    private _lastBeatHighestNoteCompareValue: number = -1;

    public lowestNoteInHelper: Note | null = null;
    private _lowestNoteCompareValueInHelper: number = -1;

    public highestNoteInHelper: Note | null = null;
    private _highestNoteCompareValueInHelper: number = -1;

    public invertBeamDirection: boolean = false;
    public preferredBeamDirection: BeamDirection | null = null;
    public isGrace: boolean = false;

    public minRestLine: number | null = null;
    public beatOfMinRestLine: Beat | null = null;

    public maxRestLine: number | null = null;
    public beatOfMaxRestLine: Beat | null = null;

    public get isRestBeamHelper(): boolean {
        return this.beats.length === 1 && this.beats[0].isRest;
    }

    public get hasLine(): boolean {
        return this.beats.length === 1 && this.beats[0].duration > Duration.Whole;
    }

    public get hasFlag(): boolean {
        return (
            this.beats.length === 1 &&
            !this.beats[0].isRest && 
            (this.beats[0].duration > Duration.Quarter || this.beats[0].graceType !== GraceType.None)
        );
    }

    public constructor(staff: Staff, renderer: BarRendererBase) {
        this._staff = staff;
        this._renderer = renderer;
        this.beats = [];
    }

    public getBeatLineX(beat: Beat): number {
        if (this.hasBeatLineX(beat)) {
            if (this.direction === BeamDirection.Up) {
                return this._beatLineXPositions.get(beat.index)!.up;
            }
            return this._beatLineXPositions.get(beat.index)!.down;
        }
        return 0;
    }

    public hasBeatLineX(beat: Beat): boolean {
        return this._beatLineXPositions.has(beat.index);
    }

    public registerBeatLineX(staffId: string, beat: Beat, up: number, down: number): void {
        let positions: BeatLinePositions = this.getOrCreateBeatPositions(beat);
        positions.staffId = staffId;
        positions.up = up;
        positions.down = down;
        for(const v of this.drawingInfos.values()) {
            if (v.startBeat == beat) {
                v.startX = this.getBeatLineX(beat);
            } else if (v.endBeat == beat) {
                v.endX = this.getBeatLineX(beat);
            }
        }
    }

    private getOrCreateBeatPositions(beat: Beat): BeatLinePositions {
        if (!this._beatLineXPositions.has(beat.index)) {
            this._beatLineXPositions.set(beat.index, new BeatLinePositions());
        }
        return this._beatLineXPositions.get(beat.index)!;
    }

    public direction: BeamDirection = BeamDirection.Up;
    public finish(): void {
        this.direction = this.calculateDirection();
    }

    private calculateDirection(): BeamDirection {
        let direction: BeamDirection | null = null;
        if (!this.voice) {
            // no proper voice (should not happen usually)
            direction = BeamDirection.Up;
        } else if (this.preferredBeamDirection !== null) {
            // we have a preferred direction
            direction = this.preferredBeamDirection;
        } else if (this.voice.index > 0) {
            // on multi-voice setups secondary voices are always down
            direction = this.invert(BeamDirection.Down);
        } else if (this.voice.bar.isMultiVoice) {
            // on multi-voice setups primary voices are always up
            direction = this.invert(BeamDirection.Up);
        } else if (this.beats[0].graceType !== GraceType.None) {
            // grace notes are always up
            direction = this.invert(BeamDirection.Up);
        }

        // the average line is used for determination
        //      key lowerequal than middle line -> up
        //      key higher than middle line -> down
        if (this.highestNoteInHelper && this.lowestNoteInHelper) {
            let highestNotePosition = this._renderer.getNoteY(this.highestNoteInHelper, NoteYPosition.Center);
            let lowestNotePosition = this._renderer.getNoteY(this.lowestNoteInHelper, NoteYPosition.Center);

            if (direction === null) {
                const avg = (highestNotePosition + lowestNotePosition) / 2;
                direction = this.invert(this._renderer.middleYPosition < avg ? BeamDirection.Up : BeamDirection.Down);
            }

            this._renderer.completeBeamingHelper(this);
        } else {
            direction = this.invert(BeamDirection.Up);
            this._renderer.completeBeamingHelper(this);
        }

        return direction;
    }

    public static computeLineHeightsForRest(duration: Duration): number[] {
        switch (duration) {
            case Duration.QuadrupleWhole:
                return [2, 2];
            case Duration.DoubleWhole:
                return [2, 2];
            case Duration.Whole:
                return [0, 1];
            case Duration.Half:
                return [1, 0];
            case Duration.Quarter:
                return [3, 3];
            case Duration.Eighth:
                return [2, 2];
            case Duration.Sixteenth:
                return [2, 4];
            case Duration.ThirtySecond:
                return [4, 4];
            case Duration.SixtyFourth:
                return [4, 6];
            case Duration.OneHundredTwentyEighth:
                return [6, 6];
            case Duration.TwoHundredFiftySixth:
                return [6, 8];
        }
        return [0, 0];
    }

    /**
     * Registers a rest beat within the accidental helper so the rest
     * symbol is considered properly during beaming. 
     * @param beat The rest beat. 
     * @param line The line on which the rest symbol is placed
     */
    public applyRest(beat: Beat, line: number): void {
        // do not accept rests after the last beat which has notes
        if (this._lastNonRestBeat && beat.index >= this._lastNonRestBeat.index ||
            this._firstNonRestBeat && beat.index <= this._firstNonRestBeat.index) {
            return;
        }

        // correct the line of the glyph to a note which would
        // be placed at the upper / lower end of the glyph.
        let aboveRest = line;
        let belowRest = line;
        const offsets = BeamingHelper.computeLineHeightsForRest(beat.duration);
        aboveRest -= offsets[0];
        belowRest += offsets[1];
<<<<<<< HEAD
        if (this.minRestLine === null || this.minRestLine > aboveRest) {
            this.minRestLine = aboveRest;
            this.beatOfMinRestLine = beat;
        }
        if (this.maxRestLine === null || this.maxRestLine < belowRest) {
=======
        const minRestLine = this.minRestLine;
        const maxRestLine = this.maxRestLine;
        if (minRestLine === null || minRestLine > aboveRest) {
            this.minRestLine = aboveRest;
            this.beatOfMinRestLine = beat;
        }
        if (maxRestLine === null || maxRestLine < belowRest) {
>>>>>>> 46837b9f
            this.maxRestLine = belowRest;
            this.beatOfMaxRestLine = beat;
        }
    }

    private invert(direction: BeamDirection): BeamDirection {
        if (!this.invertBeamDirection) {
            return direction;
        }
        switch (direction) {
            case BeamDirection.Down:
                return BeamDirection.Up;
            // case BeamDirection.Up:
            default:
                return BeamDirection.Down;
        }
    }

    public checkBeat(beat: Beat): boolean {
        if (beat.invertBeamDirection) {
            this.invertBeamDirection = true;
        }
        if (!this.voice) {
            this.voice = beat.voice;
        }
        // allow adding if there are no beats yet
        let add: boolean = false;
        if (this.beats.length === 0) {
            add = true;
        } else {
            switch (this.beats[this.beats.length - 1].beamingMode) {
                case BeatBeamingMode.Auto:
                    add = BeamingHelper.canJoin(this.beats[this.beats.length - 1], beat);
                    break;
                case BeatBeamingMode.ForceSplitToNext:
                    add = false;
                    break;
                case BeatBeamingMode.ForceMergeWithNext:
                    add = true;
                    break;
            }
        }

        if (add) {
            if (beat.preferredBeamDirection !== null) {
                this.preferredBeamDirection = beat.preferredBeamDirection;
            }

            if (!beat.isRest) {
                if (this.isRestBeamHelper) {
                    this.beats = [];
                }
                this.beats.push(beat);

                if (beat.graceType !== GraceType.None) {
                    this.isGrace = true;
                }
                if (beat.hasTuplet) {
                    this.hasTuplet = true;
                }
                let fingeringCount: number = 0;
                for (let n: number = 0; n < beat.notes.length; n++) {
                    let note: Note = beat.notes[n];
                    if (note.leftHandFinger !== Fingers.Unknown || note.rightHandFinger !== Fingers.Unknown) {
                        fingeringCount++;
                    }
                }
                if (fingeringCount > this.fingeringCount) {
                    this.fingeringCount = fingeringCount;
                }
                this.checkNote(beat.minNote);
                this.checkNote(beat.maxNote);
                if (this.shortestDuration < beat.duration) {
                    this.shortestDuration = beat.duration;
                }
                if(!this._firstNonRestBeat) {
                    this._firstNonRestBeat = beat;
                }
                this._lastNonRestBeat = beat;
            } else if (this.beats.length === 0) {
                this.beats.push(beat);
            }
            if (beat.hasTuplet) {
                this.hasTuplet = true;
            }
        }
        return add;
    }

    private checkNote(note: Note | null): void {
        if (!note) {
            return;
        }

        // a note can expand to 2 note heads if it has a harmonic
        let lowestValueForNote:number;
        let highestValueForNote:number;

        // For percussion we use the line as value to compare whether it is
        // higher or lower.
        if (this.voice && note.isPercussion) {
            lowestValueForNote = -AccidentalHelper.getPercussionLine(
                this.voice.bar,
                AccidentalHelper.getNoteValue(note)
            );
            highestValueForNote = lowestValueForNote;
        } else {
            lowestValueForNote = AccidentalHelper.getNoteValue(note);
            highestValueForNote = lowestValueForNote;
            if (note.harmonicType !== HarmonicType.None && note.harmonicType !== HarmonicType.Natural) {
                highestValueForNote = note.realValue - this._staff.displayTranspositionPitch;
            }
        }

        if (this.beats.length === 1 && this.beats[0] === note.beat) {
            if (this._firstBeatLowestNoteCompareValue === -1 || lowestValueForNote < this._firstBeatLowestNoteCompareValue) {
                this._firstBeatLowestNoteCompareValue = lowestValueForNote;
            }
            if (this._firstBeatHighestNoteCompareValue === -1 || highestValueForNote > this._firstBeatHighestNoteCompareValue) {
                this._firstBeatHighestNoteCompareValue = highestValueForNote;
            }
        }

        if (this._lastBeatLowestNoteCompareValue === -1 || lowestValueForNote < this._lastBeatLowestNoteCompareValue) {
            this._lastBeatLowestNoteCompareValue = lowestValueForNote;
        }

        if (this._lastBeatHighestNoteCompareValue === -1 || highestValueForNote > this._lastBeatHighestNoteCompareValue) {
            this._lastBeatHighestNoteCompareValue = highestValueForNote;
        }

        if (!this.lowestNoteInHelper || lowestValueForNote < this._lowestNoteCompareValueInHelper) {
            this.lowestNoteInHelper = note;
            this._lowestNoteCompareValueInHelper = lowestValueForNote;
        }
        if (!this.highestNoteInHelper || highestValueForNote > this._highestNoteCompareValueInHelper) {
            this.highestNoteInHelper = note;
            this._highestNoteCompareValueInHelper = highestValueForNote;
        }
    }


    // TODO: Check if this beaming is really correct, I'm not sure if we are connecting beats correctly
    private static canJoin(b1: Beat, b2: Beat): boolean {
        // is this a voice we can join with?
        if (
            !b1 ||
            !b2 ||
            b1.graceType !== b2.graceType ||
            b1.graceType === GraceType.BendGrace ||
            b2.graceType === GraceType.BendGrace
        ) {
            return false;
        }
        if (b1.graceType !== GraceType.None && b2.graceType !== GraceType.None) {
            return true;
        }
        let m1: Bar = b1.voice.bar;
        let m2: Bar = b2.voice.bar;
        // only join on same measure
        if (m1 !== m2) {
            return false;
        }
        // get times of those voices and check if the times
        // are in the same division
        let start1: number = b1.playbackStart;
        let start2: number = b2.playbackStart;
        // we can only join 8th, 16th, 32th and 64th voices
        if (!BeamingHelper.canJoinDuration(b1.duration) || !BeamingHelper.canJoinDuration(b2.duration)) {
            return start1 === start2;
        }
        // break between different tuplet groups
        if (b1.tupletGroup !== b2.tupletGroup) {
            return false;
        }
        if (b1.hasTuplet && b2.hasTuplet) {
            // force joining for full tuplet groups
            if (b1.tupletGroup === b2.tupletGroup && b1.tupletGroup!.isFull) {
                return true;
            }
        }
        // TODO: create more rules for automatic beaming
        let divisionLength: number = MidiUtils.QuarterTime;
        switch (m1.masterBar.timeSignatureDenominator) {
            case 8:
                if (m1.masterBar.timeSignatureNumerator % 3 === 0) {
                    divisionLength += (MidiUtils.QuarterTime / 2) | 0;
                }
                break;
        }
        // check if they are on the same division
        let division1: number = ((divisionLength + start1) / divisionLength) | 0 | 0;
        let division2: number = ((divisionLength + start2) / divisionLength) | 0 | 0;
        return division1 === division2;
    }

    private static canJoinDuration(d: Duration): boolean {
        switch (d) {
            case Duration.Whole:
            case Duration.Half:
            case Duration.Quarter:
                return false;
            default:
                return true;
        }
    }

    public static isFullBarJoin(a: Beat, b: Beat, barIndex: number): boolean {
        // TODO: this getindex call seems expensive since we call this method very often.
        return ModelUtils.getIndex(a.duration) - 2 - barIndex > 0 && ModelUtils.getIndex(b.duration) - 2 - barIndex > 0;
    }

    public get beatOfLowestNote(): Beat {
        return this.lowestNoteInHelper!.beat;
    }

    public get beatOfHighestNote(): Beat {
        return this.highestNoteInHelper!.beat;
    }

    /**
     * Returns whether the the position of the given beat, was registered by the staff of the given ID
     * @param staffId
     * @param beat
     * @returns
     */
    public isPositionFrom(staffId: string, beat: Beat): boolean {
        if (!this._beatLineXPositions.has(beat.index)) {
            return true;
        }
        return (
            this._beatLineXPositions.get(beat.index)!.staffId === staffId ||
            !this._beatLineXPositions.get(beat.index)!.staffId
        );
    }

    public drawingInfos: Map<BeamDirection, BeamingHelperDrawInfo> = new Map<BeamDirection, BeamingHelperDrawInfo>();
}<|MERGE_RESOLUTION|>--- conflicted
+++ resolved
@@ -239,13 +239,6 @@
         const offsets = BeamingHelper.computeLineHeightsForRest(beat.duration);
         aboveRest -= offsets[0];
         belowRest += offsets[1];
-<<<<<<< HEAD
-        if (this.minRestLine === null || this.minRestLine > aboveRest) {
-            this.minRestLine = aboveRest;
-            this.beatOfMinRestLine = beat;
-        }
-        if (this.maxRestLine === null || this.maxRestLine < belowRest) {
-=======
         const minRestLine = this.minRestLine;
         const maxRestLine = this.maxRestLine;
         if (minRestLine === null || minRestLine > aboveRest) {
@@ -253,7 +246,6 @@
             this.beatOfMinRestLine = beat;
         }
         if (maxRestLine === null || maxRestLine < belowRest) {
->>>>>>> 46837b9f
             this.maxRestLine = belowRest;
             this.beatOfMaxRestLine = beat;
         }
