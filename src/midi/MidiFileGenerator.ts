--- conflicted
+++ resolved
@@ -135,13 +135,8 @@
         }
     }
 
-<<<<<<< HEAD
-    private addProgramChange(track:Track, tick:number, channel:number, program: number) {
-        if(!this._programsPerChannel.has(channel) || this._programsPerChannel.get(channel) !== program) {
-=======
     private addProgramChange(track: Track, tick: number, channel: number, program: number) {
         if (!this._programsPerChannel.has(channel) || this._programsPerChannel.get(channel) !== program) {
->>>>>>> 46837b9f
             this._handler.addProgramChange(track.index, tick, channel, program);
             this._programsPerChannel.set(channel, program);
         }
@@ -949,17 +944,10 @@
                         playedBendPoints.push(new BendPoint(BendPoint.MaxPosition, note.bendPoints![1].value));
                         break;
                     case BendStyle.Fast:
-<<<<<<< HEAD
-                        const preBendValue: number = MidiFileGenerator.getPitchWheel(note.bendPoints[0].value);
-                        addBend(noteStart, preBendValue | 0);
-                        if (!finalBendValue || finalBendValue < note.bendPoints[1].value) {
-                            finalBendValue = note.bendPoints[1].value;
-=======
                         const preBendValue: number = MidiFileGenerator.getPitchWheel(note.bendPoints![0].value);
                         addBend(noteStart, preBendValue | 0);
                         if (!finalBendValue || finalBendValue < note.bendPoints![1].value) {
                             finalBendValue = note.bendPoints![1].value;
->>>>>>> 46837b9f
                         }
                         this.generateSongBookWhammyOrBend(
                             noteStart,
@@ -982,11 +970,7 @@
                         playedBendPoints.push(new BendPoint(BendPoint.MaxPosition, note.bendPoints![1].value));
                         break;
                     case BendStyle.Fast:
-<<<<<<< HEAD
-                        const preBendValue: number = MidiFileGenerator.getPitchWheel(note.bendPoints[0].value);
-=======
                         const preBendValue: number = MidiFileGenerator.getPitchWheel(note.bendPoints![0].value);
->>>>>>> 46837b9f
                         addBend(noteStart, preBendValue | 0);
                         this.generateSongBookWhammyOrBend(
                             noteStart,
