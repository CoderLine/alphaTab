--- conflicted
+++ resolved
@@ -64,11 +64,7 @@
     /**
      * The mode how the cursor should be handled.
      */
-<<<<<<< HEAD
     public cursorMode: MidiTickLookupFindBeatResultCursorMode = MidiTickLookupFindBeatResultCursorMode.Unknown;
-=======
-    public cursorMode: MidiTickLookupFindBeatResultCursorMode = MidiTickLookupFindBeatResultCursorMode.Unknown;    
->>>>>>> 5b0f43c2
 
     public get start(): number {
         return this.masterBar.start + this.beatLookup.start;
@@ -261,7 +257,10 @@
 
                     if (
                         current.nextBeat.masterBar.masterBar.index != endMasterBar.masterBar.index + 1 &&
-                        current.nextBeat.masterBar.masterBar.index != endMasterBar.masterBar.index
+                        (
+                            current.nextBeat.masterBar.masterBar.index != endMasterBar.masterBar.index ||
+                            current.nextBeat.beat.playbackStart <= current.beat.playbackStart
+                        )
                     ) {
                         current.cursorMode = MidiTickLookupFindBeatResultCursorMode.ToEndOfBar;
                     }
@@ -328,8 +327,8 @@
         if (
             current.nextBeat &&
             current.nextBeat.masterBar.masterBar.index != current.masterBar.masterBar.index + 1 &&
-<<<<<<< HEAD
-            current.nextBeat.masterBar.masterBar.index != current.masterBar.masterBar.index
+            (current.nextBeat.masterBar.masterBar.index != current.masterBar.masterBar.index ||
+                current.nextBeat.beat.playbackStart <= current.beat.playbackStart)
         ) {
             current.cursorMode = MidiTickLookupFindBeatResultCursorMode.ToEndOfBar;
         }
@@ -346,15 +345,6 @@
             beat.isRest &&
             beat.voice.bar.isRestOnly
         );
-=======
-            (
-                current.nextBeat.masterBar.masterBar.index != current.masterBar.masterBar.index ||
-                current.nextBeat.beat.playbackStart <= current.beat.playbackStart
-            )
-        ) {
-            current.cursorMode = MidiTickLookupFindBeatResultCursorMode.ToEndOfBar;
-        }        
->>>>>>> 5b0f43c2
     }
 
     private findBeatSlow(
@@ -403,17 +393,7 @@
         // scan through beats and find first one which has a beat visible
         while (masterBar) {
             if (masterBar.firstBeat) {
-<<<<<<< HEAD
                 let beat = this.findBeatInMasterBar(masterBar, masterBar.firstBeat, tick, trackLookup, isNextSearch);
-=======
-                let beat = this.findBeatInMasterBar(
-                    masterBar,
-                    masterBar.firstBeat,
-                    tick,
-                    trackLookup,
-                    isNextSearch
-                );
->>>>>>> 5b0f43c2
 
                 if (beat) {
                     return beat;
@@ -439,11 +419,7 @@
         currentStartLookup: BeatTickLookup | null,
         tick: number,
         visibleTracks: Set<number>,
-<<<<<<< HEAD
-        isNextSeach: boolean
-=======
         isNextSearch: boolean
->>>>>>> 5b0f43c2
     ): MidiTickLookupFindBeatResult | null {
         if (!currentStartLookup) {
             return null;
@@ -458,7 +434,7 @@
             if (
                 // either within exact range or if we're in the "next search" also allow using the first beat
                 // of the next bars
-                (currentStartLookup.start <= relativeTick || (isNextSeach && relativeTick < 0)) &&
+                (currentStartLookup.start <= relativeTick || (isNextSearch && relativeTick < 0)) &&
                 relativeTick < currentStartLookup.end
             ) {
                 startBeatLookup = currentStartLookup;
@@ -520,11 +496,7 @@
             return null;
         }
 
-<<<<<<< HEAD
-        const result = this.createResult(masterBar, startBeatLookup!, startBeat, isNextSeach, visibleTracks);
-=======
         const result = this.createResult(masterBar, startBeatLookup!, startBeat, isNextSearch, visibleTracks);
->>>>>>> 5b0f43c2
 
         return result;
     }
@@ -544,10 +516,7 @@
         result.tickDuration = beatLookup!.end - beatLookup!.start;
 
         if (!isNextSearch) {
-<<<<<<< HEAD
             // the next beat filling will adjust this result with the respective durations
-=======
->>>>>>> 5b0f43c2
             this.fillNextBeat(result, visibleTracks);
         }
         // if we do not search for the next beat, we need to still stretch multi-bar-rest
