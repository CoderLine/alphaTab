--- conflicted
+++ resolved
@@ -9,11 +9,7 @@
 import { MidiUtils } from '@src/midi/MidiUtils';
 import { DynamicValue } from '@src/model/DynamicValue';
 import { SynthConstants } from '@src/synth/SynthConstants';
-<<<<<<< HEAD
-import { Midi20PerNotePitchBendEvent } from './Midi20PerNotePitchBendEvent';
-=======
 import { Midi20PerNotePitchBendEvent } from '@src/midi/Midi20PerNotePitchBendEvent';
->>>>>>> 46837b9f
 
 /**
  * This implementation of the {@link IMidiFileHandler}
