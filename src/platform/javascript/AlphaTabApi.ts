--- conflicted
+++ resolved
@@ -25,11 +25,7 @@
         super.tex(tex, browser.parseTracks(tracks));
     }
 
-<<<<<<< HEAD
-    public print(width: string, additionalSettings:unknown = null): void {
-=======
     public print(width?: string, additionalSettings: unknown = null): void {
->>>>>>> 46837b9f
         // prepare a popup window for printing (a4 width, window height, centered)
         let preview: Window = window.open('', '', 'width=0,height=0')!;
         let a4: HTMLElement = preview.document.createElement('div');
