import { MidiFile } from '@src/midi/MidiFile';
import { PlaybackRange } from '@src/synth/PlaybackRange';
import { PlayerState } from '@src/synth/PlayerState';
import { PlayerStateChangedEventArgs } from '@src/synth/PlayerStateChangedEventArgs';
import { PlaybackRangeChangedEventArgs } from '@src/synth/PlaybackRangeChangedEventArgs';
import { PositionChangedEventArgs } from '@src/synth/PositionChangedEventArgs';
import { IEventEmitter, IEventEmitterOfT } from '@src/EventEmitter';
import { LogLevel } from '@src/LogLevel';
<<<<<<< HEAD
import { MidiEventsPlayedEventArgs } from './MidiEventsPlayedEventArgs';
=======
import { MidiEventsPlayedEventArgs } from '@src/synth/MidiEventsPlayedEventArgs';
>>>>>>> 46837b9f
import { MidiEventType } from '@src/midi/MidiEvent';

/**
 * The public API interface for interacting with the synthesizer.
 */
export interface IAlphaSynth {
    /**
     * Gets or sets whether the synthesizer is ready for interaction. (output and worker are initialized)
     */
    readonly isReady: boolean;

    /**
     * Gets or sets whether the synthesizer is ready for playback. (output, worker are initialized, soundfont and midi are loaded)
     */
    readonly isReadyForPlayback: boolean;

    /**
     * Gets the current player state.
     */
    readonly state: PlayerState;

    /**
     * Gets or sets the loging level.
     */
    logLevel: LogLevel;

    /**
     * Gets or sets the current master volume as percentage. (range: 0.0-3.0, default 1.0)
     */
    masterVolume: number;

    /**
     * Gets or sets the metronome volume. (range: 0.0-3.0, default 0.0)
     */
    metronomeVolume: number;

    /**
     * Gets or sets the current playback speed as percentage. (range: 0.125-8.0, default: 1.0)
     */
    playbackSpeed: number;

    /**
     * Gets or sets the position within the song in midi ticks.
     */
    tickPosition: number;

    /**
     * Gets or sets the position within the song in milliseconds.
     */
    timePosition: number;

    /**
     * Gets or sets the range of the song that should be played. Set this to null
     * to play the whole song.
     */
    playbackRange: PlaybackRange | null;

    /**
     * Gets or sets whether the playback should automatically restart after it finished.
     */
    isLooping: boolean;

    /**
     * Gets or sets volume of the metronome during count-in. (range: 0.0-3.0, default 0.0 - no count in)
     */
    countInVolume: number;

    /**
     * Gets or sets the midi events which will trigger the `midiEventsPlayed` event.
     * To subscribe to Metronome events use the `SystemExclusiveEvent2` event type and check against `event.isMetronome` 
     */
    midiEventsPlayedFilter: MidiEventType[];

    /**
     * Destroys the synthesizer and all related components
     */
    destroy(): void;

    /**
     * Starts the playback if possible
     * @returns true if the playback was started, otherwise false. Reasons for not starting can be that the player is not ready or already playing.
     */
    play(): boolean;

    /**
     * Pauses the playback if was running
     */
    pause(): void;

    /**
     * Starts the playback if possible, pauses the playback if was running
     */
    playPause(): void;

    /**
     * Stopps the playback
     */
    stop(): void;

    /**
     * Stops any ongoing playback and plays the given midi file instead. 
     * @param midi The midi file to play
     */
    playOneTimeMidiFile(midi: MidiFile): void;

    /**
     * Loads a soundfont from the given data
     * @param data a byte array to load the data from
     * @param append Whether to fully replace or append the data from the given soundfont.
     */
    loadSoundFont(data: Uint8Array, append: boolean): void;

    /**
     * Resets all loaded soundfonts as if they were not loaded.
     */
    resetSoundFonts(): void;

    /**
     * Loads the given midi file structure.
     * @param midi
     */
    loadMidiFile(midi: MidiFile): void;

    /**
     * Sets the mute state of a channel.
     * @param channel The channel number
     * @param mute true if the channel should be muted, otherwise false.
     */
    setChannelMute(channel: number, mute: boolean): void;

    /**
     * Resets the mute/solo state of all channels
     */
    resetChannelStates(): void;

    /**
     * Gets the solo state of a channel.
     * @param channel The channel number
     * @param solo true if the channel should be played solo, otherwise false.
     */
    setChannelSolo(channel: number, solo: boolean): void;

    /**
     * Gets or sets the current and initial volume of the given channel.
     * @param channel The channel number.
     * @param volume The volume of of the channel (0.0-1.0)
     */
    setChannelVolume(channel: number, volume: number): void;

    /**
     * This event is fired when the player is ready to be interacted with.
     */
    readonly ready: IEventEmitter;

    /**
     * This event is fired when all required data for playback is loaded and ready.
     */
    readonly readyForPlayback: IEventEmitter;

    /**
     * This event is fired when the playback of the whole song finished.
     */
    readonly finished: IEventEmitter;

    /**
     * This event is fired when the SoundFont needed for playback was loaded.
     */
    readonly soundFontLoaded: IEventEmitter;

    /**
     * This event is fired when the loading of the SoundFont failed.
     */
    readonly soundFontLoadFailed: IEventEmitterOfT<Error>;

    /**
     * This event is fired when the Midi file needed for playback was loaded.
     */
    readonly midiLoaded: IEventEmitterOfT<PositionChangedEventArgs>;

    /**
     * This event is fired when the loading of the Midi file failed.
     */
    readonly midiLoadFailed: IEventEmitterOfT<Error>

    /**
     * This event is fired when the playback state changed.
     */
    readonly stateChanged: IEventEmitterOfT<PlayerStateChangedEventArgs>;

    /**
     * This event is fired when the current playback position of/ the song changed.
     */
    readonly positionChanged: IEventEmitterOfT<PositionChangedEventArgs>;

    /**
     * The event is fired when certain midi events were sent to the audio output device for playback.
     */
    readonly midiEventsPlayed: IEventEmitterOfT<MidiEventsPlayedEventArgs>;
<<<<<<< HEAD
=======

    /**
     * The event is fired when the playback range within the player was updated.
     */
    readonly playbackRangeChanged: IEventEmitterOfT<PlaybackRangeChangedEventArgs>;
>>>>>>> 46837b9f
}<|MERGE_RESOLUTION|>--- conflicted
+++ resolved
@@ -6,11 +6,7 @@
 import { PositionChangedEventArgs } from '@src/synth/PositionChangedEventArgs';
 import { IEventEmitter, IEventEmitterOfT } from '@src/EventEmitter';
 import { LogLevel } from '@src/LogLevel';
-<<<<<<< HEAD
-import { MidiEventsPlayedEventArgs } from './MidiEventsPlayedEventArgs';
-=======
 import { MidiEventsPlayedEventArgs } from '@src/synth/MidiEventsPlayedEventArgs';
->>>>>>> 46837b9f
 import { MidiEventType } from '@src/midi/MidiEvent';
 
 /**
@@ -209,12 +205,9 @@
      * The event is fired when certain midi events were sent to the audio output device for playback.
      */
     readonly midiEventsPlayed: IEventEmitterOfT<MidiEventsPlayedEventArgs>;
-<<<<<<< HEAD
-=======
 
     /**
      * The event is fired when the playback range within the player was updated.
      */
     readonly playbackRangeChanged: IEventEmitterOfT<PlaybackRangeChangedEventArgs>;
->>>>>>> 46837b9f
 }