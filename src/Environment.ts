--- conflicted
+++ resolved
@@ -50,12 +50,6 @@
 import { TabBarRendererFactory } from '@src/rendering/TabBarRendererFactory';
 import { FontLoadingChecker } from '@src/util/FontLoadingChecker';
 import { Logger } from '@src/Logger';
-<<<<<<< HEAD
-import { LeftHandTapEffectInfo } from './rendering/effects/LeftHandTapEffectInfo';
-import { CapellaImporter } from './importer/CapellaImporter';
-import { ResizeObserverPolyfill } from './platform/javascript/ResizeObserverPolyfill';
-import { IntersectionObserverPolyfill } from './platform/javascript/IntersectionObserverPolyfill';
-=======
 import { LeftHandTapEffectInfo } from '@src/rendering/effects/LeftHandTapEffectInfo';
 import { CapellaImporter } from '@src/importer/CapellaImporter';
 import { ResizeObserverPolyfill } from '@src/platform/javascript/ResizeObserverPolyfill';
@@ -63,7 +57,6 @@
 import { IntersectionObserverPolyfill } from '@src/platform/javascript/IntersectionObserverPolyfill';
 import { AlphaSynthWebWorklet } from '@src/platform/javascript/AlphaSynthAudioWorkletOutput';
 import { AlphaTabError, AlphaTabErrorType } from './AlphaTabError';
->>>>>>> 46837b9f
 
 export class LayoutEngineFactory {
     public readonly vertical: boolean;
@@ -101,11 +94,7 @@
     public static readonly MusicFontSize = 34;
 
     /**
-<<<<<<< HEAD
-     * The scaling factor to use when rending raster graphics for sharper rendering on high-dpi displays. 
-=======
      * The scaling factor to use when rending raster graphics for sharper rendering on high-dpi displays.
->>>>>>> 46837b9f
      */
     public static HighDpiFactor = 1;
 
@@ -213,13 +202,7 @@
     /**
      * @target web
      */
-<<<<<<< HEAD
-    public static bravuraFontChecker: FontLoadingChecker = new FontLoadingChecker(
-        'alphaTab'
-    );
-=======
     public static bravuraFontChecker: FontLoadingChecker = new FontLoadingChecker(['alphaTab']);
->>>>>>> 46837b9f
 
     /**
      * @target web
@@ -231,8 +214,6 @@
     /**
      * @target web
      */
-<<<<<<< HEAD
-=======
     public static get isRunningInAudioWorklet(): boolean {
         return 'AudioWorkletGlobalScope' in Environment.globalThis;
     }
@@ -280,7 +261,6 @@
      * @target web
      * @partial
      */
->>>>>>> 46837b9f
     public static throttle(action: () => void, delay: number): () => void {
         let timeoutId: number = 0;
         return () => {
@@ -293,12 +273,6 @@
      * @target web
      */
     private static detectScriptFile(): string | null {
-<<<<<<< HEAD
-        if (Environment.isRunningInWorker) {
-            return null;
-        }
-        return (document.currentScript as HTMLScriptElement).src;
-=======
         // browser include as ES6 import
         // <script type="module">
         // import * as alphaTab from 'dist/alphaTab.js';
@@ -320,7 +294,6 @@
         }
 
         return null;
->>>>>>> 46837b9f
     }
 
     /**
@@ -554,26 +527,9 @@
      * @partial
      */
     public static platformInit(): void {
-<<<<<<< HEAD
-        Environment.registerJQueryPlugin();
-        if (!Environment.isRunningInWorker) {
-            Environment.HighDpiFactor = window.devicePixelRatio;
-            // ResizeObserver API does not yet exist so long on Safari (only start 2020 with iOS Safari 13.7 and Desktop 13.1)
-            // so we better add a polyfill for it 
-            if(!('ResizeObserver' in globalThis)) {
-                (globalThis as any).ResizeObserver = ResizeObserverPolyfill;
-            }
-            // IntersectionObserver API does not on older iOS versions
-            // so we better add a polyfill for it
-            if (!('IntersectionObserver' in Environment.globalThis)) {
-                (Environment.globalThis as any).IntersectionObserver = IntersectionObserverPolyfill;
-            }            
-        } else {
-=======
         if (Environment.isRunningInAudioWorklet) {
             AlphaSynthWebWorklet.init();
         } else if (Environment.isRunningInWorker) {
->>>>>>> 46837b9f
             AlphaTabWebWorker.init();
             AlphaSynthWebWorker.init();
         } else if (
