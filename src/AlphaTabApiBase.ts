import { AlphaSynthMidiFileHandler } from '@src/midi/AlphaSynthMidiFileHandler';
import { MidiFileGenerator } from '@src/midi/MidiFileGenerator';

import { MidiFile } from '@src/midi/MidiFile';
import { MidiTickLookup, MidiTickLookupFindBeatResult } from '@src/midi/MidiTickLookup';
import { IAlphaSynth } from '@src/synth/IAlphaSynth';
import { PlaybackRange } from '@src/synth/PlaybackRange';
import { PlayerState } from '@src/synth/PlayerState';
import { PlayerStateChangedEventArgs } from '@src/synth/PlayerStateChangedEventArgs';
import { PositionChangedEventArgs } from '@src/synth/PositionChangedEventArgs';
import { Environment } from '@src/Environment';
import { EventEmitter, IEventEmitter, IEventEmitterOfT, EventEmitterOfT } from '@src/EventEmitter';

import { AlphaTexImporter } from '@src/importer/AlphaTexImporter';

import { Beat } from '@src/model/Beat';
import { Score } from '@src/model/Score';
import { Track } from '@src/model/Track';

import { IContainer } from '@src/platform/IContainer';
import { IMouseEventArgs } from '@src/platform/IMouseEventArgs';
import { IUiFacade } from '@src/platform/IUiFacade';
import { ScrollMode } from '@src/PlayerSettings';
import { BeatContainerGlyph } from '@src/rendering/glyphs/BeatContainerGlyph';

import { IScoreRenderer } from '@src/rendering/IScoreRenderer';

import { RenderFinishedEventArgs } from '@src/rendering/RenderFinishedEventArgs';
import { ScoreRenderer } from '@src/rendering/ScoreRenderer';
import { BeatBounds } from '@src/rendering/utils/BeatBounds';

import { Bounds } from '@src/rendering/utils/Bounds';
import { BoundsLookup } from '@src/rendering/utils/BoundsLookup';
import { MasterBarBounds } from '@src/rendering/utils/MasterBarBounds';
import { StaveGroupBounds } from '@src/rendering/utils/StaveGroupBounds';
import { ResizeEventArgs } from '@src/ResizeEventArgs';
import { Settings } from '@src/Settings';

import { Logger } from '@src/Logger';
import { ModelUtils } from '@src/model/ModelUtils';
import { AlphaTabError, AlphaTabErrorType } from '@src/AlphaTabError';
import { Note } from '@src/model/Note';
import { MidiEventType } from '@src/midi/MidiEvent';
import { MidiEventsPlayedEventArgs } from '@src/synth/MidiEventsPlayedEventArgs';

class SelectionInfo {
    public beat: Beat;
    public bounds: BeatBounds | null = null;

    public constructor(beat: Beat) {
        this.beat = beat;
    }
}

/**
 * This class represents the public API of alphaTab and provides all logic to display
 * a music sheet in any UI using the given {@link IUiFacade}
 * @param <TSettings> The UI object holding the settings.
 * @csharp_public
 */
export class AlphaTabApiBase<TSettings> {
    private _startTime: number = 0;
    private _trackIndexes: number[] | null = null;
    private _isDestroyed: boolean = false;
    /**
     * Gets the UI facade to use for interacting with the user interface.
     */
    public readonly uiFacade: IUiFacade<TSettings>;

    /**
     * Gets the UI container that holds the whole alphaTab control.
     */
    public readonly container: IContainer;

    /**
     * Gets the score renderer used for rendering the music sheet. This is the low-level API responsible for the actual rendering chain.
     */
    public readonly renderer: IScoreRenderer;

    /**
     * Gets the score holding all information about the song being rendered.
     */
    public score: Score | null = null;

    /**
     * Gets the settings that are used for rendering the music notation.
     */
    public settings!: Settings;

    /**
     * Gets a list of the tracks that are currently rendered;
     */
    public tracks: Track[] = [];

    /**
     * Gets the UI container that will hold all rendered results.
     */
    public readonly canvasElement: IContainer;

    /**
     * Initializes a new instance of the {@link AlphaTabApiBase} class.
     * @param uiFacade The UI facade to use for interacting with the user interface.
     * @param settings The UI settings object to use for loading the settings.
     */
    public constructor(uiFacade: IUiFacade<TSettings>, settings: TSettings) {
        this.uiFacade = uiFacade;
        this.container = uiFacade.rootContainer;

        uiFacade.initialize(this, settings);
        Logger.logLevel = this.settings.core.logLevel;

        this.canvasElement = uiFacade.createCanvasElement();
        this.container.appendChild(this.canvasElement);
        if (
            this.settings.core.useWorkers &&
            this.uiFacade.areWorkersSupported &&
            Environment.getRenderEngineFactory(this.settings.core.engine).supportsWorkers
        ) {
            this.renderer = this.uiFacade.createWorkerRenderer();
        } else {
            this.renderer = new ScoreRenderer(this.settings);
        }

        this.container.resize.on(
            Environment.throttle(() => {
                if (this._isDestroyed) {
                    return;
                }
                if (this.container.width !== this.renderer.width) {
                    this.triggerResize();
                }
            }, uiFacade.resizeThrottle)
        );
        let initialResizeEventInfo: ResizeEventArgs = new ResizeEventArgs();
        initialResizeEventInfo.oldWidth = this.renderer.width;
        initialResizeEventInfo.newWidth = this.container.width | 0;
        initialResizeEventInfo.settings = this.settings;
        this.onResize(initialResizeEventInfo);
        this.renderer.preRender.on(this.onRenderStarted.bind(this));
        this.renderer.renderFinished.on(renderingResult => {
            this.onRenderFinished(renderingResult);
        });
        this.renderer.postRenderFinished.on(() => {
            let duration: number = Date.now() - this._startTime;
            Logger.debug('rendering', 'Rendering completed in ' + duration + 'ms');
            this.onPostRenderFinished();
        });
        this.renderer.preRender.on(_ => {
            this._startTime = Date.now();
        });
        this.renderer.partialLayoutFinished.on(this.appendRenderResult.bind(this));
        this.renderer.partialRenderFinished.on(this.updateRenderResult.bind(this));
        this.renderer.renderFinished.on(r => {
            this.appendRenderResult(r);
            this.appendRenderResult(null); // marks last element
        });
        this.renderer.error.on(this.onError.bind(this));
        if (this.settings.player.enablePlayer) {
            this.setupPlayer();
        }
        this.setupClickHandling();
        // delay rendering to allow ui to hook up with events first.
        this.uiFacade.beginInvoke(() => {
            this.uiFacade.initialRender();
        });
    }

    /**
     * Destroys the alphaTab control and restores the initial state of the UI.
     */
    public destroy(): void {
        this._isDestroyed = true;
        if (this.player) {
            this.player.destroy();
        }
        this.uiFacade.destroy();
        this.renderer.destroy();
    }

    /**
     * Applies any changes that were done to the settings object and informs the {@link renderer} about any new values to consider.
     */
    public updateSettings(): void {
        this.renderer.updateSettings(this.settings);
        // enable/disable player if needed
        if (this.settings.player.enablePlayer) {
            this.setupPlayer();
        } else {
            this.destroyPlayer();
        }
    }

    /**
     * Attempts a load of the score represented by the given data object.
     * @param scoreData The data container supported by {@link IUiFacade}
     * @param trackIndexes The indexes of the tracks from the song that should be rendered. If not provided, the first track of the
     * song will be shown.
     * @returns true if the data object is supported and a load was initiated, otherwise false
     */
    public load(scoreData: unknown, trackIndexes?: number[]): boolean {
        try {
            return this.uiFacade.load(
                scoreData,
                score => {
                    this.renderScore(score, trackIndexes);
                },
                error => {
                    this.onError(error);
                }
            );
        } catch (e) {
            this.onError(e as Error);
            return false;
        }
    }

    /**
     * Initiates a rendering of the given score.
     * @param score The score containing the tracks to be rendered.
     * @param trackIndexes The indexes of the tracks from the song that should be rendered. If not provided, the first track of the
     * song will be shown.
     */
    public renderScore(score: Score, trackIndexes?: number[]): void {
        let tracks: Track[] = [];
        if (!trackIndexes) {
            if (score.tracks.length > 0) {
                tracks.push(score.tracks[0]);
            }
        } else {
            if (trackIndexes.length === 0) {
                if (score.tracks.length > 0) {
                    tracks.push(score.tracks[0]);
                }
            } else if (trackIndexes.length === 1 && trackIndexes[0] === -1) {
                for (let track of score.tracks) {
                    tracks.push(track);
                }
            } else {
                for (let index of trackIndexes) {
                    if (index >= 0 && index <= score.tracks.length) {
                        tracks.push(score.tracks[index]);
                    }
                }
            }
        }
        this.internalRenderTracks(score, tracks);
    }

    /**
     * Renders the given list of tracks.
     * @param tracks The tracks to render. They must all belong to the same score.
     */
    public renderTracks(tracks: Track[]): void {
        if (tracks.length > 0) {
            let score: Score = tracks[0].score;
            for (let track of tracks) {
                if (track.score !== score) {
                    this.onError(
                        new AlphaTabError(
                            AlphaTabErrorType.General,
                            'All rendered tracks must belong to the same score.'
                        )
                    );
                    return;
                }
            }
            this.internalRenderTracks(score, tracks);
        }
    }

    private internalRenderTracks(score: Score, tracks: Track[]): void {
        if (score !== this.score) {
            ModelUtils.applyPitchOffsets(this.settings, score);
            this.score = score;
            this.tracks = tracks;
            this._trackIndexes = [];
            for (let track of tracks) {
                this._trackIndexes.push(track.index);
            }
            this.onScoreLoaded(score);
            this.loadMidiForScore();
            this.render();
        } else {
            this.tracks = tracks;
            this._trackIndexes = [];
            for (let track of tracks) {
                this._trackIndexes.push(track.index);
            }
            this.render();
        }
    }

    /**
     * @internal
     */
    private triggerResize(): void {
        if (!this.container.isVisible) {
            Logger.warning(
                'Rendering',
                'AlphaTab container was invisible while autosizing, waiting for element to become visible',
                null
            );
            this.uiFacade.rootContainerBecameVisible.on(() => {
                Logger.debug('Rendering', 'AlphaTab container became visible, doing autosizing', null);
                this.triggerResize();
            });
        } else {
            let resizeEventInfo: ResizeEventArgs = new ResizeEventArgs();
            resizeEventInfo.oldWidth = this.renderer.width;
            resizeEventInfo.newWidth = this.container.width;
            resizeEventInfo.settings = this.settings;
            this.onResize(resizeEventInfo);
            this.renderer.updateSettings(this.settings);
            this.renderer.width = this.container.width;
            this.renderer.resizeRender();
        }
    }

    private appendRenderResult(result: RenderFinishedEventArgs | null): void {
        if (result) {
            this.canvasElement.width = result.totalWidth;
            this.canvasElement.height = result.totalHeight;
            if (this._cursorWrapper) {
                this._cursorWrapper.width = result.totalWidth;
                this._cursorWrapper.height = result.totalHeight;
            }
        }
        this.uiFacade.beginAppendRenderResults(result);
    }

    private updateRenderResult(result: RenderFinishedEventArgs | null): void {
        if (result && result.renderResult) {
            this.uiFacade.beginUpdateRenderResults(result);
        }
    }

    /**
     * Tells alphaTab to render the given alphaTex.
     * @param tex The alphaTex code to render.
     * @param tracks If set, the given tracks will be rendered, otherwise the first track only will be rendered.
     */
    public tex(tex: string, tracks?: number[]): void {
        try {
            let parser: AlphaTexImporter = new AlphaTexImporter();
            parser.logErrors = true;
            parser.initFromString(tex, this.settings);
            let score: Score = parser.readScore();
            this.renderScore(score, tracks);
        } catch (e) {
            this.onError(e as Error);
        }
    }

    /**
     * Attempts a load of the score represented by the given data object.
     * @param data The data object to decode
     * @param append Whether to fully replace or append the data from the given soundfont.
     * @returns true if the data object is supported and a load was initiated, otherwise false
     */
    public loadSoundFont(data: unknown, append: boolean = false): boolean {
        if (!this.player) {
            return false;
        }
        return this.uiFacade.loadSoundFont(data, append);
    }

    /**
     * Resets all loaded soundfonts as if they were not loaded.
     */
    public resetSoundFonts(): void {
        if (!this.player) {
            return;
        }
        this.player.resetSoundFonts();
    }

    /**
     * Initiates a re-rendering of the current setup. If rendering is not yet possible, it will be deferred until the UI changes to be ready for rendering.
     */
    public render(): void {
        if (!this.renderer) {
            return;
        }
        if (this.uiFacade.canRender) {
            // when font is finally loaded, start rendering
            this.renderer.width = this.container.width;
            this.renderer.renderScore(this.score, this._trackIndexes);
        } else {
            this.uiFacade.canRenderChanged.on(() => this.render());
        }
    }

    private _tickCache: MidiTickLookup | null = null;
    /**
     * Gets the alphaSynth player used for playback. This is the low-level API to the Midi synthesizer used for playback.
     */
    public player: IAlphaSynth | null = null;

    public get isReadyForPlayback(): boolean {
        if (!this.player) {
            return false;
        }
        return this.player.isReadyForPlayback;
    }

    public get playerState(): PlayerState {
        if (!this.player) {
            return PlayerState.Paused;
        }
        return this.player.state;
    }

    public get masterVolume(): number {
        if (!this.player) {
            return 0;
        }
        return this.player.masterVolume;
    }

    public set masterVolume(value: number) {
        if (this.player) {
            this.player.masterVolume = value;
        }
    }

    public get metronomeVolume(): number {
        if (!this.player) {
            return 0;
        }
        return this.player.metronomeVolume;
    }

    public set metronomeVolume(value: number) {
        if (this.player) {
            this.player.metronomeVolume = value;
        }
    }

    public get countInVolume(): number {
        if (!this.player) {
            return 0;
        }
        return this.player.countInVolume;
    }

    public set countInVolume(value: number) {
        if (this.player) {
            this.player.countInVolume = value;
        }
    }

    public get midiEventsPlayedFilter(): MidiEventType[] {
        if (!this.player) {
            return [];
        }
        return this.player.midiEventsPlayedFilter;
    }

    public set midiEventsPlayedFilter(value: MidiEventType[]) {
        if (this.player) {
            this.player.midiEventsPlayedFilter = value;
        }
    }

    public get tickPosition(): number {
        if (!this.player) {
            return 0;
        }
        return this.player.tickPosition;
    }

    public set tickPosition(value: number) {
        if (this.player) {
            this.player.tickPosition = value;
        }
    }

    public get timePosition(): number {
        if (!this.player) {
            return 0;
        }
        return this.player.timePosition;
    }

    public set timePosition(value: number) {
        if (this.player) {
            this.player.timePosition = value;
        }
    }

    public get playbackRange(): PlaybackRange | null {
        if (!this.player) {
            return null;
        }
        return this.player.playbackRange;
    }

    public set playbackRange(value: PlaybackRange | null) {
        if (this.player) {
            this.player.playbackRange = value;
            if (this.settings.player.enableCursor) {
                this.updateSelectionCursor(value);
            }
        }
    }

    public get playbackSpeed(): number {
        if (!this.player) {
            return 0;
        }
        return this.player.playbackSpeed;
    }

    public set playbackSpeed(value: number) {
        if (this.player) {
            this.player.playbackSpeed = value;
        }
    }

    public get isLooping(): boolean {
        if (!this.player) {
            return false;
        }
        return this.player.isLooping;
    }

    public set isLooping(value: boolean) {
        if (this.player) {
            this.player.isLooping = value;
        }
    }

    private destroyPlayer(): void {
        if (!this.player) {
            return;
        }
        this.player.destroy();
        this.player = null;
        this.destroyCursors();
    }

    private setupPlayer(): void {
        if (this.player) {
            return;
        }
        this.player = this.uiFacade.createWorkerPlayer();
        if (!this.player) {
            return;
        }
        this.player.ready.on(() => {
            this.loadMidiForScore();
        });
        this.player.readyForPlayback.on(() => {
            this.onPlayerReady();
            if (this.tracks) {
                for (let track of this.tracks) {
                    let volume: number = track.playbackInfo.volume / 16;
                    this.player!.setChannelVolume(track.playbackInfo.primaryChannel, volume);
                    this.player!.setChannelVolume(track.playbackInfo.secondaryChannel, volume);
                }
            }
        });
        this.player.soundFontLoaded.on(this.onSoundFontLoaded.bind(this));
        this.player.soundFontLoadFailed.on(e => {
            this.onError(e);
        });
        this.player.midiLoaded.on(this.onMidiLoaded.bind(this));
        this.player.midiLoadFailed.on(e => {
            this.onError(e);
        });
        this.player.stateChanged.on(this.onPlayerStateChanged.bind(this));
        this.player.positionChanged.on(this.onPlayerPositionChanged.bind(this));
        this.player.midiEventsPlayed.on(this.onMidiEventsPlayed.bind(this));
        this.player.finished.on(this.onPlayerFinished.bind(this));
        if (this.settings.player.enableCursor) {
            this.setupCursors();
        } else {
            this.destroyCursors();
        }
    }

    private loadMidiForScore(): void {
        if (!this.player || !this.score || !this.player.isReady) {
            return;
        }
        Logger.debug('AlphaTab', 'Generating Midi');
        let midiFile: MidiFile = new MidiFile();
        let handler: AlphaSynthMidiFileHandler = new AlphaSynthMidiFileHandler(midiFile);
        let generator: MidiFileGenerator = new MidiFileGenerator(this.score, this.settings, handler);
        generator.generate();
        this._tickCache = generator.tickLookup;
        this.onMidiLoad(midiFile);
        this.player.loadMidiFile(midiFile);
    }

    /**
     * Changes the volume of the given tracks.
     * @param tracks The tracks for which the volume should be changed.
     * @param volume The volume to set for all tracks in percent (0-1)
     */
    public changeTrackVolume(tracks: Track[], volume: number): void {
        if (!this.player) {
            return;
        }
        for (let track of tracks) {
            this.player.setChannelVolume(track.playbackInfo.primaryChannel, volume);
            this.player.setChannelVolume(track.playbackInfo.secondaryChannel, volume);
        }
    }

    /**
     * Changes the given tracks to be played solo or not.
     * If one or more tracks are set to solo, only those tracks are hearable.
     * @param tracks The list of tracks to play solo or not.
     * @param solo If set to true, the tracks will be added to the solo list. If false, they are removed.
     */
    public changeTrackSolo(tracks: Track[], solo: boolean): void {
        if (!this.player) {
            return;
        }
        for (let track of tracks) {
            this.player.setChannelSolo(track.playbackInfo.primaryChannel, solo);
            this.player.setChannelSolo(track.playbackInfo.secondaryChannel, solo);
        }
    }

    /**
     * Changes the given tracks to be muted or not.
     * @param tracks The list of track to mute or unmute.
     * @param mute If set to true, the tracks will be muted. If false they are unmuted.
     */
    public changeTrackMute(tracks: Track[], mute: boolean): void {
        if (!this.player) {
            return;
        }
        for (let track of tracks) {
            this.player.setChannelMute(track.playbackInfo.primaryChannel, mute);
            this.player.setChannelMute(track.playbackInfo.secondaryChannel, mute);
        }
    }

    /**
     * Starts the playback of the current song.
     * @returns true if the playback was started, otherwise false. Reasons for not starting can be that the player is not ready or already playing.
     */
    public play(): boolean {
        if (!this.player) {
            return false;
        }
        return this.player.play();
    }

    /**
     * Pauses the playback of the current song.
     */
    public pause(): void {
        if (!this.player) {
            return;
        }
        this.player.pause();
    }

    /**
     * Toggles between play/pause depending on the current player state.
     */
    public playPause(): void {
        if (!this.player) {
            return;
        }
        this.player.playPause();
    }

    /**
     * Stops the playback of the current song, and moves the playback position back to the start.
     */
    public stop(): void {
        if (!this.player) {
            return;
        }
        this.player.stop();
    }

    /**
     * Triggers the play of the given beat. This will stop the any other current ongoing playback.
     * @param beat the single beat to play
     */
    public playBeat(beat: Beat): void {
        if (!this.player) {
            return;
        }

        // we generate a new midi file containing only the beat
        let midiFile: MidiFile = new MidiFile();
        let handler: AlphaSynthMidiFileHandler = new AlphaSynthMidiFileHandler(midiFile);
        let generator: MidiFileGenerator = new MidiFileGenerator(
            beat.voice.bar.staff.track.score,
            this.settings,
            handler
        );
        generator.generateSingleBeat(beat);

        this.player.playOneTimeMidiFile(midiFile);
    }

    /**
     * Triggers the play of the given note. This will stop the any other current ongoing playback.
     * @param beat the single note to play
     */
    public playNote(note: Note): void {
        if (!this.player) {
            return;
        }

        // we generate a new midi file containing only the beat
        let midiFile: MidiFile = new MidiFile();
        let handler: AlphaSynthMidiFileHandler = new AlphaSynthMidiFileHandler(midiFile);
        let generator: MidiFileGenerator = new MidiFileGenerator(
            note.beat.voice.bar.staff.track.score,
            this.settings,
            handler
        );
        generator.generateSingleNote(note);

        this.player.playOneTimeMidiFile(midiFile);
    }

    private _cursorWrapper: IContainer | null = null;
    private _barCursor: IContainer | null = null;
    private _beatCursor: IContainer | null = null;
    private _selectionWrapper: IContainer | null = null;
    private _previousTick: number = 0;
    private _playerState: PlayerState = PlayerState.Paused;
    private _currentBeat: MidiTickLookupFindBeatResult | null = null;
    private _currentBarBounds: MasterBarBounds | null = null;
    private _previousStateForCursor: PlayerState = PlayerState.Paused;
    private _previousCursorCache: BoundsLookup | null = null;
    private _lastScroll: number = 0;

    private destroyCursors(): void {
        if (!this._cursorWrapper) {
            return;
        }
        this.uiFacade.destroyCursors();
        this._cursorWrapper = null;
        this._barCursor = null;
        this._beatCursor = null;
        this._selectionWrapper = null;
        this._previousTick = 0;
        this._playerState = PlayerState.Paused;
    }

    private setupCursors(): void {
        //
        // Create cursors
        let cursors = this.uiFacade.createCursors();
        if (!cursors) {
            return;
        }
        // store options and created elements for fast access
        this._cursorWrapper = cursors.cursorWrapper;
        this._barCursor = cursors.barCursor;
        this._beatCursor = cursors.beatCursor;
        this._selectionWrapper = cursors.selectionWrapper;
        //
        // Hook into events
        this._previousTick = 0;
        this._playerState = PlayerState.Paused;
        // we need to update our position caches if we render a tablature
        this.renderer.postRenderFinished.on(() => {
            this.cursorUpdateTick(this._previousTick, false, this._previousTick > 10);
        });
        if (this.player) {
            this.player.positionChanged.on(e => {
                this._previousTick = e.currentTick;
                this.uiFacade.beginInvoke(() => {
                    this.cursorUpdateTick(e.currentTick, false);
                });
            });
            this.player.stateChanged.on(e => {
                this._playerState = e.state;
                if (!e.stopped && e.state === PlayerState.Paused) {
                    let currentBeat = this._currentBeat;
                    let tickCache = this._tickCache;
                    if (currentBeat && tickCache) {
                        this.player!.tickPosition =
                            tickCache.getMasterBarStart(currentBeat.currentBeat.voice.bar.masterBar) +
                            currentBeat.currentBeat.playbackStart;
                    }
                }
            });
        }
    }

    /**
     * updates the cursors to highlight the beat at the specified tick position
     * @param tick
     * @param stop
     * @param shouldScroll whether we should scroll to the bar (if scrolling is active)
     */
    private cursorUpdateTick(tick: number, stop: boolean, shouldScroll: boolean = false): void {
        let cache: MidiTickLookup | null = this._tickCache;
        if (cache) {
            let tracks: Track[] = this.tracks;
            if (tracks.length > 0) {
                let beat: MidiTickLookupFindBeatResult | null = cache.findBeat(tracks, tick, this._currentBeat);
                if (beat) {
                    this.cursorUpdateBeat(beat, stop, shouldScroll);
                }
            }
        }
    }

    /**
     * updates the cursors to highlight the specified beat
     */
    private cursorUpdateBeat(lookupResult: MidiTickLookupFindBeatResult, stop: boolean, shouldScroll: boolean): void {
        const beat: Beat = lookupResult.currentBeat;
        const nextBeat: Beat | null = lookupResult.nextBeat;
        const duration: number = lookupResult.duration;
        const beatsToHighlight = lookupResult.beatsToHighlight;

        if (!beat) {
            return;
        }
        let cache: BoundsLookup | null = this.renderer.boundsLookup;
        if (!cache) {
            return;
        }
        let previousBeat = this._currentBeat;
        let previousCache: BoundsLookup | null = this._previousCursorCache;
        let previousState: PlayerState | null = this._previousStateForCursor;
        if (beat === previousBeat?.currentBeat && cache === previousCache && previousState === this._playerState) {
            return;
        }
        let beatBoundings: BeatBounds | null = cache.findBeat(beat);
        if (!beatBoundings) {
            return;
        }

        // only if we really found some bounds we remember the beat and cache we used to
        // actually show the cursor
        this._currentBeat = lookupResult;
        this._previousCursorCache = cache;
        this._previousStateForCursor = this._playerState;

        this.uiFacade.beginInvoke(() => {
            this.internalCursorUpdateBeat(
                beat,
                nextBeat,
                duration,
                stop,
                beatsToHighlight,
                cache!,
                beatBoundings!,
                shouldScroll
            );
        });
    }

    /**
     * Initiates a scroll to the cursor
     */
    public scrollToCursor() {
        const barBounds = this._currentBarBounds;
        if (barBounds) {
            this.internalScrollToCursor(barBounds);
        }
    }

    public internalScrollToCursor(barBoundings: MasterBarBounds) {
        let scrollElement: IContainer = this.uiFacade.getScrollContainer();
        let isVertical: boolean = Environment.getLayoutEngineFactory(this.settings.display.layoutMode).vertical;
        let mode: ScrollMode = this.settings.player.scrollMode;
        if (isVertical) {
            // when scrolling on the y-axis, we preliminary check if the new beat/bar have
            // moved on the y-axis
            let y: number = barBoundings.realBounds.y + this.settings.player.scrollOffsetY;
            if (y !== this._lastScroll) {
                this._lastScroll = y;
                switch (mode) {
                    case ScrollMode.Continuous:
                        let elementOffset: Bounds = this.uiFacade.getOffset(scrollElement, this.container);
                        this.uiFacade.scrollToY(scrollElement, elementOffset.y + y, this.settings.player.scrollSpeed);
                        break;
                    case ScrollMode.OffScreen:
                        let elementBottom: number =
                            scrollElement.scrollTop + this.uiFacade.getOffset(null, scrollElement).h;
                        if (
                            barBoundings.visualBounds.y + barBoundings.visualBounds.h >= elementBottom ||
                            barBoundings.visualBounds.y < scrollElement.scrollTop
                        ) {
                            let scrollTop: number = barBoundings.realBounds.y + this.settings.player.scrollOffsetY;
                            this.uiFacade.scrollToY(scrollElement, scrollTop, this.settings.player.scrollSpeed);
                        }
                        break;
                }
            }
        } else {
            // when scrolling on the x-axis, we preliminary check if the new bar has
            // moved on the x-axis
            let x: number = barBoundings.visualBounds.x;
            if (x !== this._lastScroll) {
                this._lastScroll = x;
                switch (mode) {
                    case ScrollMode.Continuous:
                        let scrollLeftContinuous: number =
                            barBoundings.realBounds.x + this.settings.player.scrollOffsetX;
                        this._lastScroll = barBoundings.visualBounds.x;
                        this.uiFacade.scrollToX(scrollElement, scrollLeftContinuous, this.settings.player.scrollSpeed);
                        break;
                    case ScrollMode.OffScreen:
                        let elementRight: number =
                            scrollElement.scrollLeft + this.uiFacade.getOffset(null, scrollElement).w;
                        if (
                            barBoundings.visualBounds.x + barBoundings.visualBounds.w >= elementRight ||
                            barBoundings.visualBounds.x < scrollElement.scrollLeft
                        ) {
                            let scrollLeftOffScreen: number =
                                barBoundings.realBounds.x + this.settings.player.scrollOffsetX;
                            this._lastScroll = barBoundings.visualBounds.x;
                            this.uiFacade.scrollToX(
                                scrollElement,
                                scrollLeftOffScreen,
                                this.settings.player.scrollSpeed
                            );
                        }
                        break;
                }
            }
        }
    }

    private internalCursorUpdateBeat(
        beat: Beat,
        nextBeat: Beat | null,
        duration: number,
        stop: boolean,
        beatsToHighlight: Beat[] | null,
        cache: BoundsLookup,
        beatBoundings: BeatBounds,
        shouldScroll: boolean
    ) {
        let barCursor: IContainer = this._barCursor!;
        let beatCursor: IContainer = this._beatCursor!;

        let barBoundings: MasterBarBounds = beatBoundings.barBounds.masterBarBounds;
        let barBounds: Bounds = barBoundings.visualBounds;

        this._currentBarBounds = barBoundings;
        barCursor.setBounds(barBounds.x, barBounds.y, barBounds.w, barBounds.h);

        // move beat to start position immediately
        if (this.settings.player.enableAnimatedBeatCursor) {
            beatCursor.stopAnimation();
        }
        beatCursor.setBounds(beatBoundings.visualBounds.x, barBounds.y, 1, barBounds.h);

        // if playing, animate the cursor to the next beat
        if (this.settings.player.enableElementHighlighting) {
            this.uiFacade.removeHighlights();
        }
<<<<<<< HEAD

=======
>>>>>>> ab4a8321
        // actively playing? -> animate cursor and highlight items
        let shouldNotifyBeatChange = false;
        if (this._playerState === PlayerState.Playing && !stop) {
            if (this.settings.player.enableElementHighlighting && beatsToHighlight) {
                for (let highlight of beatsToHighlight) {
                    let className: string = BeatContainerGlyph.getGroupId(highlight);
                    this.uiFacade.highlightElements(className, beat.voice.bar.index);
                }
            }

            if (this.settings.player.enableAnimatedBeatCursor) {
                let nextBeatX: number = barBoundings.visualBounds.x + barBoundings.visualBounds.w;
                // get position of next beat on same stavegroup
                if (nextBeat) {
                    // if we are moving within the same bar or to the next bar
                    // transition to the next beat, otherwise transition to the end of the bar.
                    if (
                        (nextBeat.voice.bar.index === beat.voice.bar.index && nextBeat.index > beat.index) ||
                        nextBeat.voice.bar.index === beat.voice.bar.index + 1
                    ) {
                        let nextBeatBoundings: BeatBounds | null = cache.findBeat(nextBeat);
                        if (
                            nextBeatBoundings &&
                            nextBeatBoundings.barBounds.masterBarBounds.staveGroupBounds ===
                                barBoundings.staveGroupBounds
                        ) {
                            nextBeatX = nextBeatBoundings.visualBounds.x;
                        }
                    }
                }

                // we need to put the transition to an own animation frame
                // otherwise the stop animation above is not applied.
                this.uiFacade.beginInvoke(() => {
                    beatCursor!.transitionToX(duration / this.playbackSpeed, nextBeatX);
                });
            }

            shouldScroll = !stop;
            shouldNotifyBeatChange = true;
        }

        if (shouldScroll && !this._beatMouseDown && this.settings.player.scrollMode !== ScrollMode.Off) {
            this.internalScrollToCursor(barBoundings);
        }

        // trigger an event for others to indicate which beat/bar is played
<<<<<<< HEAD
        if(shouldNotifyBeatChange) {
=======
        if (shouldNotifyBeatChange) {
>>>>>>> ab4a8321
            this.onPlayedBeatChanged(beat);
        }
    }

    public playedBeatChanged: IEventEmitterOfT<Beat> = new EventEmitterOfT<Beat>();
    private onPlayedBeatChanged(beat: Beat): void {
        if (this._isDestroyed) {
            return;
        }
        (this.playedBeatChanged as EventEmitterOfT<Beat>).trigger(beat);
        this.uiFacade.triggerEvent(this.container, 'playedBeatChanged', beat);
    }

    private _beatMouseDown: boolean = false;
    private _selectionStart: SelectionInfo | null = null;
    private _selectionEnd: SelectionInfo | null = null;

    public beatMouseDown: IEventEmitterOfT<Beat> = new EventEmitterOfT<Beat>();
    public beatMouseMove: IEventEmitterOfT<Beat> = new EventEmitterOfT<Beat>();
    public beatMouseUp: IEventEmitterOfT<Beat | null> = new EventEmitterOfT<Beat | null>();

    private onBeatMouseDown(originalEvent: IMouseEventArgs, beat: Beat): void {
        if (this._isDestroyed) {
            return;
        }

        if (
            this.settings.player.enablePlayer &&
            this.settings.player.enableCursor &&
            this.settings.player.enableUserInteraction
        ) {
            this._selectionStart = new SelectionInfo(beat);
            this._selectionEnd = null;
        }
        this._beatMouseDown = true;
        (this.beatMouseDown as EventEmitterOfT<Beat>).trigger(beat);
        this.uiFacade.triggerEvent(this.container, 'beatMouseDown', beat, originalEvent);
    }

    private onBeatMouseMove(originalEvent: IMouseEventArgs, beat: Beat): void {
        if (this._isDestroyed) {
            return;
        }

        if (this.settings.player.enableUserInteraction) {
            if (!this._selectionEnd || this._selectionEnd.beat !== beat) {
                this._selectionEnd = new SelectionInfo(beat);
                this.cursorSelectRange(this._selectionStart, this._selectionEnd);
            }
        }
        (this.beatMouseMove as EventEmitterOfT<Beat>).trigger(beat);
        this.uiFacade.triggerEvent(this.container, 'beatMouseMove', beat, originalEvent);
    }

    private onBeatMouseUp(originalEvent: IMouseEventArgs, beat: Beat | null): void {
        if (this._isDestroyed) {
            return;
        }

        if (this.settings.player.enableUserInteraction) {
            // for the selection ensure start < end
            if (this._selectionEnd) {
                let startTick: number = this._selectionStart!.beat.absolutePlaybackStart;
                let endTick: number = this._selectionStart!.beat.absolutePlaybackStart;
                if (endTick < startTick) {
                    let t: SelectionInfo = this._selectionStart!;
                    this._selectionStart = this._selectionEnd;
                    this._selectionEnd = t;
                }
            }
            if (this._selectionStart && this._tickCache) {
                // get the start and stop ticks (which consider properly repeats)
                let tickCache: MidiTickLookup = this._tickCache;
                let realMasterBarStart: number = tickCache.getMasterBarStart(
                    this._selectionStart.beat.voice.bar.masterBar
                );
                // move to selection start
                this._currentBeat = null; // reset current beat so it is updating the cursor
                if (this._playerState === PlayerState.Paused) {
                    this.cursorUpdateTick(this._selectionStart.beat.absolutePlaybackStart, false);
                }
                this.tickPosition = realMasterBarStart + this._selectionStart.beat.playbackStart;
                // set playback range
                if (this._selectionEnd && this._selectionStart.beat !== this._selectionEnd.beat) {
                    let realMasterBarEnd: number = tickCache.getMasterBarStart(
                        this._selectionEnd.beat.voice.bar.masterBar
                    );

                    let range = new PlaybackRange();
                    range.startTick = realMasterBarStart + this._selectionStart.beat.playbackStart;
                    range.endTick =
                        realMasterBarEnd +
                        this._selectionEnd.beat.playbackStart +
                        this._selectionEnd.beat.playbackDuration -
                        50;
                    this.playbackRange = range;
                } else {
                    this._selectionStart = null;
                    this.playbackRange = null;
                    this.cursorSelectRange(this._selectionStart, this._selectionEnd);
                }
            }
        }

        (this.beatMouseUp as EventEmitterOfT<Beat | null>).trigger(beat);
        this.uiFacade.triggerEvent(this.container, 'beatMouseUp', beat, originalEvent);
        this._beatMouseDown = false;
    }

    private updateSelectionCursor(range: PlaybackRange | null) {
        if (!this._tickCache) {
            return;
        }
        if (range) {
            const startBeat = this._tickCache.findBeat(this.tracks, range.startTick);
            const endBeat = this._tickCache.findBeat(this.tracks, range.endTick);
            if (startBeat && endBeat) {
                const selectionStart = new SelectionInfo(startBeat.currentBeat);
                const selectionEnd = new SelectionInfo(endBeat.currentBeat);
                this.cursorSelectRange(selectionStart, selectionEnd);
            }
        } else {
            this.cursorSelectRange(null, null);
        }
    }

    private setupClickHandling(): void {
        this.canvasElement.mouseDown.on(e => {
            if (!e.isLeftMouseButton) {
                return;
            }
            if (this.settings.player.enableUserInteraction) {
                e.preventDefault();
            }
            let relX: number = e.getX(this.canvasElement);
            let relY: number = e.getY(this.canvasElement);
            let beat: Beat | null = this.renderer.boundsLookup?.getBeatAtPos(relX, relY) ?? null;
            if (beat) {
                this.onBeatMouseDown(e, beat);
            }
        });
        this.canvasElement.mouseMove.on(e => {
            if (!this._beatMouseDown) {
                return;
            }
            let relX: number = e.getX(this.canvasElement);
            let relY: number = e.getY(this.canvasElement);
            let beat: Beat | null = this.renderer.boundsLookup?.getBeatAtPos(relX, relY) ?? null;
            if (beat) {
                this.onBeatMouseMove(e, beat);
            }
        });
        this.canvasElement.mouseUp.on(e => {
            if (!this._beatMouseDown) {
                return;
            }
            if (this.settings.player.enableUserInteraction) {
                e.preventDefault();
            }
            let relX: number = e.getX(this.canvasElement);
            let relY: number = e.getY(this.canvasElement);
            let beat: Beat | null = this.renderer.boundsLookup?.getBeatAtPos(relX, relY) ?? null;
            this.onBeatMouseUp(e, beat);
        });
        this.renderer.postRenderFinished.on(() => {
            if (
                !this._selectionStart ||
                !this.settings.player.enablePlayer ||
                !this.settings.player.enableCursor ||
                !this.settings.player.enableUserInteraction
            ) {
                return;
            }
            this.cursorSelectRange(this._selectionStart, this._selectionEnd);
        });
    }

    private cursorSelectRange(startBeat: SelectionInfo | null, endBeat: SelectionInfo | null): void {
        let cache: BoundsLookup | null = this.renderer.boundsLookup;
        if (!cache) {
            return;
        }
        let selectionWrapper: IContainer | null = this._selectionWrapper;
        if (!selectionWrapper) {
            return;
        }

        selectionWrapper.clear();
        if (!startBeat || !endBeat || startBeat.beat === endBeat.beat) {
            return;
        }

        if (!startBeat.bounds) {
            startBeat.bounds = cache.findBeat(startBeat.beat);
        }
        if (!endBeat.bounds) {
            endBeat.bounds = cache.findBeat(endBeat.beat);
        }
        let startTick: number = startBeat.beat.absolutePlaybackStart;
        let endTick: number = endBeat.beat.absolutePlaybackStart;
        if (endTick < startTick) {
            let t: SelectionInfo = startBeat;
            startBeat = endBeat;
            endBeat = t;
        }
        let startX: number = startBeat.bounds!.realBounds.x;
        let endX: number = endBeat.bounds!.realBounds.x + endBeat.bounds!.realBounds.w;
        if (endBeat.beat.index === endBeat.beat.voice.beats.length - 1) {
            endX =
                endBeat.bounds!.barBounds.masterBarBounds.realBounds.x +
                endBeat.bounds!.barBounds.masterBarBounds.realBounds.w;
        }
        // if the selection goes across multiple staves, we need a special selection highlighting
        if (
            startBeat.bounds!.barBounds.masterBarBounds.staveGroupBounds !==
            endBeat.bounds!.barBounds.masterBarBounds.staveGroupBounds
        ) {
            // from the startbeat to the end of the staff,
            // then fill all staffs until the end-beat staff
            // then from staff-start to the end beat (or to end of bar if it's the last beat)
            let staffStartX: number = startBeat.bounds!.barBounds.masterBarBounds.staveGroupBounds!.visualBounds.x;
            let staffEndX: number =
                startBeat.bounds!.barBounds.masterBarBounds.staveGroupBounds!.visualBounds.x +
                startBeat.bounds!.barBounds.masterBarBounds.staveGroupBounds!.visualBounds.w;
            let startSelection: IContainer = this.uiFacade.createSelectionElement()!;
            startSelection.setBounds(
                startX,
                startBeat.bounds!.barBounds.masterBarBounds.visualBounds.y,
                staffEndX - startX,
                startBeat.bounds!.barBounds.masterBarBounds.visualBounds.h
            );
            selectionWrapper.appendChild(startSelection);
            let staffStartIndex: number = startBeat.bounds!.barBounds.masterBarBounds.staveGroupBounds!.index + 1;
            let staffEndIndex: number = endBeat.bounds!.barBounds.masterBarBounds.staveGroupBounds!.index;
            for (let staffIndex: number = staffStartIndex; staffIndex < staffEndIndex; staffIndex++) {
                let staffBounds: StaveGroupBounds = cache.staveGroups[staffIndex];
                let middleSelection: IContainer = this.uiFacade.createSelectionElement()!;
                middleSelection.setBounds(
                    staffStartX,
                    staffBounds.visualBounds.y,
                    staffEndX - staffStartX,
                    staffBounds.visualBounds.h
                );
                selectionWrapper.appendChild(middleSelection);
            }
            let endSelection: IContainer = this.uiFacade.createSelectionElement()!;
            endSelection.setBounds(
                staffStartX,
                endBeat.bounds!.barBounds.masterBarBounds.visualBounds.y,
                endX - staffStartX,
                endBeat.bounds!.barBounds.masterBarBounds.visualBounds.h
            );
            selectionWrapper.appendChild(endSelection);
        } else {
            // if the beats are on the same staff, we simply highlight from the startbeat to endbeat
            let selection: IContainer = this.uiFacade.createSelectionElement()!;
            selection.setBounds(
                startX,
                startBeat.bounds!.barBounds.masterBarBounds.visualBounds.y,
                endX - startX,
                startBeat.bounds!.barBounds.masterBarBounds.visualBounds.h
            );
            selectionWrapper.appendChild(selection);
        }
    }

    public scoreLoaded: IEventEmitterOfT<Score> = new EventEmitterOfT<Score>();
    private onScoreLoaded(score: Score): void {
        if (this._isDestroyed) {
            return;
        }
        (this.scoreLoaded as EventEmitterOfT<Score>).trigger(score);
        this.uiFacade.triggerEvent(this.container, 'scoreLoaded', score);
    }

    public resize: IEventEmitterOfT<ResizeEventArgs> = new EventEmitterOfT<ResizeEventArgs>();
    private onResize(e: ResizeEventArgs): void {
        if (this._isDestroyed) {
            return;
        }
        (this.resize as EventEmitterOfT<ResizeEventArgs>).trigger(e);
        this.uiFacade.triggerEvent(this.container, 'resize', e);
    }

    public renderStarted: IEventEmitterOfT<boolean> = new EventEmitterOfT<boolean>();
    private onRenderStarted(resize: boolean): void {
        if (this._isDestroyed) {
            return;
        }
        (this.renderStarted as EventEmitterOfT<boolean>).trigger(resize);
        this.uiFacade.triggerEvent(this.container, 'renderStarted', resize);
    }

    public renderFinished: IEventEmitterOfT<RenderFinishedEventArgs> = new EventEmitterOfT<RenderFinishedEventArgs>();
    private onRenderFinished(renderingResult: RenderFinishedEventArgs): void {
        if (this._isDestroyed) {
            return;
        }
        (this.renderFinished as EventEmitterOfT<RenderFinishedEventArgs>).trigger(renderingResult);
        this.uiFacade.triggerEvent(this.container, 'renderFinished', renderingResult);
    }

    public postRenderFinished: IEventEmitter = new EventEmitter();
    private onPostRenderFinished(): void {
        if (this._isDestroyed) {
            return;
        }
        (this.postRenderFinished as EventEmitter).trigger();
        this.uiFacade.triggerEvent(this.container, 'postRenderFinished', null);
    }

    public error: IEventEmitterOfT<Error> = new EventEmitterOfT<Error>();
    public onError(error: Error): void {
        if (this._isDestroyed) {
            return;
        }
        Logger.error('API', 'An unexpected error occurred', error);
        (this.error as EventEmitterOfT<Error>).trigger(error);
        this.uiFacade.triggerEvent(this.container, 'error', error);
    }

    public playerReady: IEventEmitter = new EventEmitter();
    private onPlayerReady(): void {
        if (this._isDestroyed) {
            return;
        }
        (this.playerReady as EventEmitter).trigger();
        this.uiFacade.triggerEvent(this.container, 'playerReady', null);
    }

    public playerFinished: IEventEmitter = new EventEmitter();
    private onPlayerFinished(): void {
        if (this._isDestroyed) {
            return;
        }
        (this.playerFinished as EventEmitter).trigger();
        this.uiFacade.triggerEvent(this.container, 'playerFinished', null);
    }

    public soundFontLoaded: IEventEmitter = new EventEmitter();
    private onSoundFontLoaded(): void {
        if (this._isDestroyed) {
            return;
        }
        (this.soundFontLoaded as EventEmitter).trigger();
        this.uiFacade.triggerEvent(this.container, 'soundFontLoaded', null);
    }

    public midiLoad: IEventEmitterOfT<MidiFile> = new EventEmitterOfT<MidiFile>();
    private onMidiLoad(e: MidiFile): void {
        if (this._isDestroyed) {
            return;
        }
        (this.midiLoad as EventEmitterOfT<MidiFile>).trigger(e);
        this.uiFacade.triggerEvent(this.container, 'midiLoad', e);
    }

    public midiLoaded: IEventEmitterOfT<PositionChangedEventArgs> = new EventEmitterOfT<PositionChangedEventArgs>();
    private onMidiLoaded(e: PositionChangedEventArgs): void {
        if (this._isDestroyed) {
            return;
        }
        (this.midiLoaded as EventEmitterOfT<PositionChangedEventArgs>).trigger(e);
        this.uiFacade.triggerEvent(this.container, 'midiFileLoaded', e);
    }

    public playerStateChanged: IEventEmitterOfT<PlayerStateChangedEventArgs> =
        new EventEmitterOfT<PlayerStateChangedEventArgs>();
    private onPlayerStateChanged(e: PlayerStateChangedEventArgs): void {
        if (this._isDestroyed) {
            return;
        }
        (this.playerStateChanged as EventEmitterOfT<PlayerStateChangedEventArgs>).trigger(e);
        this.uiFacade.triggerEvent(this.container, 'playerStateChanged', e);
    }

    public playerPositionChanged: IEventEmitterOfT<PositionChangedEventArgs> =
        new EventEmitterOfT<PositionChangedEventArgs>();
    private onPlayerPositionChanged(e: PositionChangedEventArgs): void {
        if (this._isDestroyed) {
            return;
        }
        if (this.score !== null && this.tracks.length > 0) {
            (this.playerPositionChanged as EventEmitterOfT<PositionChangedEventArgs>).trigger(e);
            this.uiFacade.triggerEvent(this.container, 'playerPositionChanged', e);
        }
    }

    public midiEventsPlayed: IEventEmitterOfT<MidiEventsPlayedEventArgs> =
        new EventEmitterOfT<MidiEventsPlayedEventArgs>();
    private onMidiEventsPlayed(e: MidiEventsPlayedEventArgs): void {
        if (this._isDestroyed) {
            return;
        }
        (this.midiEventsPlayed as EventEmitterOfT<MidiEventsPlayedEventArgs>).trigger(e);
        this.uiFacade.triggerEvent(this.container, 'midiEventsPlayed', e);
    }
}<|MERGE_RESOLUTION|>--- conflicted
+++ resolved
@@ -959,10 +959,7 @@
         if (this.settings.player.enableElementHighlighting) {
             this.uiFacade.removeHighlights();
         }
-<<<<<<< HEAD
-
-=======
->>>>>>> ab4a8321
+
         // actively playing? -> animate cursor and highlight items
         let shouldNotifyBeatChange = false;
         if (this._playerState === PlayerState.Playing && !stop) {
@@ -1010,11 +1007,7 @@
         }
 
         // trigger an event for others to indicate which beat/bar is played
-<<<<<<< HEAD
-        if(shouldNotifyBeatChange) {
-=======
         if (shouldNotifyBeatChange) {
->>>>>>> ab4a8321
             this.onPlayedBeatChanged(beat);
         }
     }
