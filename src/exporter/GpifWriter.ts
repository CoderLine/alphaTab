--- conflicted
+++ resolved
@@ -1237,7 +1237,6 @@
         const diagramCollectionItems = diagramCollectionProperty.addElement('Items');
 
         const sc = staff.chords;
-<<<<<<< HEAD
         if (sc) {
             for (const [id, chord] of sc) {
                 const diagramCollectionItem = diagramCollectionItems.addElement('Item');
@@ -1265,36 +1264,9 @@
                             frets.push(chordFret);
                         }
                         fretToStrings.get(chordFret)!.push(chordString);
-=======
-        for (const [id, chord] of sc) {
-            const diagramCollectionItem = diagramCollectionItems.addElement('Item');
-            diagramCollectionItem.attributes.set('id', id);
-            diagramCollectionItem.attributes.set('name', chord.name);
-
-            const diagram = diagramCollectionItem.addElement('Diagram');
-            diagram.attributes.set('stringCount', chord.strings.length.toString());
-            diagram.attributes.set('fretCount', '5');
-            diagram.attributes.set('baseFret', (chord.firstFret - 1).toString());
-            diagram.attributes.set('barStates', chord.strings.map(_ => '1').join(' '));
-
-            const frets: number[] = [];
-            const fretToStrings = new Map<number, number[]>();
-
-            for (let i = 0; i < chord.strings.length; i++) {
-                let chordFret = chord.strings[i];
-                if (chordFret !== -1) {
-                    const fretNode = diagram.addElement('Fret');
-                    const chordString = chord.strings.length - 1 - i;
-                    fretNode.attributes.set('string', chordString.toString());
-                    fretNode.attributes.set('fret', (chordFret - chord.firstFret + 1).toString());
-                    if (!fretToStrings.has(chordFret)) {
-                        fretToStrings.set(chordFret, []);
-                        frets.push(chordFret);
->>>>>>> cae9f7e2
                     }
                 }
 
-<<<<<<< HEAD
                 frets.sort();
 
                 // try to rebuild the barre frets
@@ -1329,45 +1301,11 @@
                                 }
                                 position.attributes.set('fret', (fret - chord.firstFret + 1).toString());
                                 position.attributes.set('string', fretString.toString());
-=======
-            frets.sort();
-
-            // try to rebuild the barre frets
-            const fingering = diagram.addElement('Fingering');
-            if (chord.barreFrets.length > 0) {
-                const fingers = [
-                    Fingers.LittleFinger,
-                    Fingers.AnnularFinger,
-                    Fingers.MiddleFinger,
-                    Fingers.IndexFinger
-                ];
-
-                for (const fret of frets) {
-                    const fretStrings = fretToStrings.get(fret)!;
-                    if (fretStrings.length > 1 && chord.barreFrets.indexOf(fret) >= 0) {
-                        const finger = fingers.length > 0 ? fingers.pop() : Fingers.IndexFinger;
-                        for (const fretString of fretStrings) {
-                            const position = fingering.addElement('Position');
-                            switch (finger) {
-                                case Fingers.LittleFinger:
-                                    position.attributes.set('finger', 'Pinky');
-                                    break;
-                                case Fingers.AnnularFinger:
-                                    position.attributes.set('finger', 'Ring');
-                                    break;
-                                case Fingers.MiddleFinger:
-                                    position.attributes.set('finger', 'Middle');
-                                    break;
-                                case Fingers.IndexFinger:
-                                    position.attributes.set('finger', 'Index');
-                                    break;
->>>>>>> cae9f7e2
                             }
                         }
                     }
                 }
 
-<<<<<<< HEAD
 
                 const showName = diagram.addElement('Property');
                 showName.attributes.set('name', 'ShowName');
@@ -1384,22 +1322,6 @@
                 showFingering.attributes.set('type', 'bool');
                 showFingering.attributes.set('value', chord.showFingering ? "true" : "false");
 
-=======
-            const showName = diagram.addElement('Property');
-            showName.attributes.set('name', 'ShowName');
-            showName.attributes.set('type', 'bool');
-            showName.attributes.set('value', chord.showName ? 'true' : 'false');
-
-            const showDiagram = diagram.addElement('Property');
-            showDiagram.attributes.set('name', 'ShowDiagram');
-            showDiagram.attributes.set('type', 'bool');
-            showDiagram.attributes.set('value', chord.showDiagram ? 'true' : 'false');
-
-            const showFingering = diagram.addElement('Property');
-            showFingering.attributes.set('name', 'ShowFingering');
-            showFingering.attributes.set('type', 'bool');
-            showFingering.attributes.set('value', chord.showFingering ? 'true' : 'false');
->>>>>>> cae9f7e2
 
                 // TODO Chord details
                 const chordNode = diagram.addElement('Chord');
@@ -1518,13 +1440,8 @@
 
             instrumentSet.addElement('Name').innerText = GpifWriter.DrumKitProgramInfo.instrumentSetName;
             instrumentSet.addElement('Type').innerText = GpifWriter.DrumKitProgramInfo.instrumentSetType;
-<<<<<<< HEAD
             let currentElementType: string = "";
             let currentElementName: string = "";
-=======
-            let currentElementType: string = '';
-            let currentElementName: string = '';
->>>>>>> cae9f7e2
             let currentArticulations: XmlNode = new XmlNode();
             let counterPerType = new Map<string, number>();
             const elements = instrumentSet.addElement('Elements');
@@ -1684,11 +1601,7 @@
     }
 
     private writeFermatas(parent: XmlNode, masterBar: MasterBar) {
-<<<<<<< HEAD
         const fermataCount = (masterBar.fermata?.size ?? 0);
-=======
-        const fermataCount = masterBar.fermata.size;
->>>>>>> cae9f7e2
         if (fermataCount === 0) {
             return;
         }
