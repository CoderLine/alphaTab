import { ScoreImporter } from '@src/importer/ScoreImporter';
import { UnsupportedFormatError } from '@src/importer/UnsupportedFormatError';
import { AccentuationType } from '@src/model/AccentuationType';
import { Automation, AutomationType } from '@src/model/Automation';
import { Bar } from '@src/model/Bar';
import { Beat } from '@src/model/Beat';
import { Chord } from '@src/model/Chord';
import { Clef } from '@src/model/Clef';
import { Duration } from '@src/model/Duration';
import { DynamicValue } from '@src/model/DynamicValue';
import { GraceType } from '@src/model/GraceType';
import { KeySignature } from '@src/model/KeySignature';
import { KeySignatureType } from '@src/model/KeySignatureType';
import { MasterBar } from '@src/model/MasterBar';
import { Note } from '@src/model/Note';
import { NoteAccidentalMode } from '@src/model/NoteAccidentalMode';
import { Ottavia } from '@src/model/Ottavia';
import { PickStroke } from '@src/model/PickStroke';
import { Score } from '@src/model/Score';
import { SlideOutType } from '@src/model/SlideOutType';
import { Staff } from '@src/model/Staff';
import { Track } from '@src/model/Track';
import { Voice } from '@src/model/Voice';

import { ModelUtils } from '@src/model/ModelUtils';

import { XmlDocument } from '@src/xml/XmlDocument';
import { XmlNode, XmlNodeType } from '@src/xml/XmlNode';
import { IOHelper } from '@src/io/IOHelper';

export class MusicXmlImporter extends ScoreImporter {
    private _score!: Score;
    private _trackById!: Map<string, Track>;
    private _partGroups!: Map<string, Track[]>;
    private _currentPartGroup: string | null = null;
    private _trackFirstMeasureNumber: number = 0;
    private _maxVoices: number = 0;
    private _currentDirection: string | null = null;
    private _tieStarts!: Note[];
    private _tieStartIds!: Map<number, boolean>;
    private _slurStarts!: Map<string, Note>;

    public get name(): string {
        return 'MusicXML';
    }

    public constructor() {
        super();
    }

    public readScore(): Score {
        this._trackById = new Map<string, Track>();
        this._partGroups = new Map<string, Track[]>();
        this._tieStarts = [];
        this._tieStartIds = new Map<number, boolean>();
        this._slurStarts = new Map<string, Note>();
        let xml: string = IOHelper.toString(this.data.readAll(), this.settings.importer.encoding);
        let dom: XmlDocument = new XmlDocument();
        try {
            dom.parse(xml);
        } catch (e) {
            throw new UnsupportedFormatError('Unsupported format');
        }
        this._score = new Score();
        this._score.tempo = 120;
        this.parseDom(dom);
        // merge partgroups into a single track with multiple staves
        if (this.settings.importer.mergePartGroupsInMusicXml) {
            this.mergePartGroups();
        }
        this._score.finish(this.settings);
        this._score.rebuildRepeatGroups();
        return this._score;
    }

    private mergePartGroups(): void {
        let anyMerged: boolean = false;
<<<<<<< HEAD
        for(const tracks of this._partGroups.values()) {
=======
        for (const tracks of this._partGroups.values()) {
>>>>>>> 46837b9f
            if (tracks.length > 1) {
                this.mergeGroup(tracks);
                anyMerged = true;
            }
        }
        // if any groups were merged, we need to rebuild the indexes
        if (anyMerged) {
            for (let i: number = 0; i < this._score.tracks.length; i++) {
                this._score.tracks[i].index = i;
            }
        }
    }

    private mergeGroup(partGroup: Track[]): void {
        let primaryTrack: Track = partGroup[0];
        for (let i: number = 1; i < partGroup.length; i++) {
            // merge staves over to primary track
            let secondaryTrack: Track = partGroup[i];
            for (let staff of secondaryTrack.staves) {
                primaryTrack.addStaff(staff);
            }
            // remove track from score
            let trackIndex: number = this._score.tracks.indexOf(secondaryTrack);
            this._score.tracks.splice(trackIndex, 1);
        }
    }

    private parseDom(dom: XmlDocument): void {
        let root: XmlNode | null = dom.firstElement;
        if (!root) {
            throw new UnsupportedFormatError('Unsupported format');
        }
        switch (root.localName) {
            case 'score-partwise':
                this.parsePartwise(root);
                break;
            case 'score-timewise':
                // ParseTimewise(root);
                break;
            default:
                throw new UnsupportedFormatError('Unsupported format');
        }
    }

    private parsePartwise(element: XmlNode): void {
        for (let c of element.childNodes) {
            if (c.nodeType === XmlNodeType.Element) {
                switch (c.localName) {
                    case 'work':
                        this.parseWork(c);
                        break;
                    case 'movement-title':
                        this._score.title = c.innerText;
                        break;
                    case 'identification':
                        this.parseIdentification(c);
                        break;
                    case 'part-list':
                        this.parsePartList(c);
                        break;
                    case 'part':
                        this.parsePart(c);
                        break;
                }
            }
        }
    }

    private parseWork(element: XmlNode): void {
        for (let c of element.childNodes) {
            if (c.nodeType === XmlNodeType.Element) {
                switch (c.localName) {
                    case 'work-title':
                        this._score.title = c.innerText;
                        break;
                }
            }
        }
    }

    private parsePart(element: XmlNode): void {
        let id: string = element.getAttribute('id');
        if (!this._trackById.has(id)) {
            if (this._trackById.size === 1) {
<<<<<<< HEAD
                for(const [x,t] of this._trackById) {
=======
                for (const [x, t] of this._trackById) {
>>>>>>> 46837b9f
                    if (t.staves.length === 0 || t.staves[0].bars.length === 0) {
                        id = x;
                    }
                }
                if (!this._trackById.has(id)) {
                    return;
                }
            } else {
                return;
            }
        }
        let track: Track = this._trackById.get(id)!;
        let isFirstMeasure: boolean = true;
        this._maxVoices = 0;
        for (let c of element.childNodes) {
            if (c.nodeType === XmlNodeType.Element) {
                switch (c.localName) {
                    case 'measure':
                        if (this.parseMeasure(c, track, isFirstMeasure)) {
                            isFirstMeasure = false;
                        }
                        break;
                }
            }
        }
        // ensure voices for all bars
        for (let staff of track.staves) {
            for (let bar of staff.bars) {
                this.ensureVoices(bar);
            }
        }
    }

    private parseMeasure(element: XmlNode, track: Track, isFirstMeasure: boolean): boolean {
        if (element.getAttribute('implicit') === 'yes' && element.getElementsByTagName('note', false).length === 0) {
            return false;
        }
        let barIndex: number = 0;
        if (isFirstMeasure) {
            this._divisionsPerQuarterNote = 0;
            this._trackFirstMeasureNumber = parseInt(element.getAttribute('number'));
            if (!this._trackFirstMeasureNumber) {
                this._trackFirstMeasureNumber = 0;
            }
            barIndex = 0;
        } else {
            barIndex = parseInt(element.getAttribute('number'));
            if (!barIndex) {
                return false;
            }
            barIndex -= this._trackFirstMeasureNumber;
        }
        // try to find out the number of staffs required
        if (isFirstMeasure) {
            let attributes: XmlNode[] = element.getElementsByTagName('attributes', false);
            if (attributes.length > 0) {
                let stavesElements: XmlNode[] = attributes[0].getElementsByTagName('staves', false);
                if (stavesElements.length > 0) {
                    let staves: number = parseInt(stavesElements[0].innerText);
                    track.ensureStaveCount(staves);
                }
            }
        }
        // create empty bars to the current index
        let bars: Bar[] = new Array<Bar>(track.staves.length);
        let masterBar: MasterBar | null = null;
        for (let b: number = track.staves[0].bars.length; b <= barIndex; b++) {
            for (let s: number = 0; s < track.staves.length; s++) {
                let bar: Bar = new Bar();
                bars[s] = bar;
                if (track.staves[s].bars.length > 0) {
                    let previousBar: Bar = track.staves[s].bars[track.staves[s].bars.length - 1];
                    bar.clef = previousBar.clef;
                }
                masterBar = this.getOrCreateMasterBar(barIndex);
                track.staves[s].addBar(bar);
                this.ensureVoices(bar);
            }
        }

        if (masterBar) {
            let attributesParsed: boolean = false;
            for (let c of element.childNodes) {
                if (c.nodeType === XmlNodeType.Element) {
                    switch (c.localName) {
                        case 'note':
                            this.parseNoteBeat(c, bars);
                            break;
                        case 'forward':
                            this.parseForward(c, bars);
                            break;
                        case 'direction':
                            this.parseDirection(c, masterBar);
                            break;
                        case 'attributes':
                            if (!attributesParsed) {
                                this.parseAttributes(c, bars, masterBar, track);
                                attributesParsed = true;
                            }
                            break;
                        case 'harmony':
                            this.parseHarmony(c, track);
                            break;
                        case 'sound':
                            // TODO
                            break;
                        case 'barline':
                            this.parseBarline(c, masterBar);
                            break;
                    }
                }
            }
        }
        return true;
    }

    private ensureVoices(bar: Bar): void {
        while (bar.voices.length < this._maxVoices) {
            let emptyVoice: Voice = new Voice();
            bar.addVoice(emptyVoice);
            let emptyBeat: Beat = new Beat();
            emptyBeat.isEmpty = true;
            emptyBeat.chordId = this._currentChord;
            emptyVoice.addBeat(emptyBeat);
        }
    }

    private getOrCreateBeat(element: XmlNode, bars: Bar[], chord: boolean): Beat {
        let voiceIndex: number = 0;
        let voiceNodes: XmlNode[] = element.getElementsByTagName('voice', false);
        if (voiceNodes.length > 0) {
            voiceIndex = parseInt(voiceNodes[0].innerText) - 1;
        }
        let previousBeatWasPulled: boolean = this._previousBeatWasPulled;
        this._previousBeatWasPulled = false;
        let staffElement: XmlNode[] = element.getElementsByTagName('staff', false);
        let staff: number = 1;
        if (staffElement.length > 0) {
            staff = parseInt(staffElement[0].innerText);
            // in case we have a beam with a staff-jump we pull the note to the previous staff
            if (
                (this._isBeamContinue || previousBeatWasPulled) &&
                this._previousBeat!.voice.bar.staff.index !== staff - 1
            ) {
                staff = this._previousBeat!.voice.bar.staff.index + 1;
                this._previousBeatWasPulled = true;
            }
            let staffId: string = bars[0].staff.track.index + '-' + staff;
            if (!this._voiceOfStaff.has(staffId)) {
                this._voiceOfStaff.set(staffId, voiceIndex);
            }
        }
        staff--;
        let bar: Bar;
        if (staff < 0) {
            bar = bars[0];
        } else if (staff >= bars.length) {
            bar = bars[bars.length - 1];
        } else {
            bar = bars[staff];
        }
        let beat: Beat;
        let voice: Voice = this.getOrCreateVoice(bar, voiceIndex);
        if ((chord && voice.beats.length > 0) || (voice.beats.length === 1 && voice.isEmpty)) {
            beat = voice.beats[voice.beats.length - 1];
        } else {
            beat = new Beat();
            beat.isEmpty = false;
            voice.addBeat(beat);
        }
        this._isBeamContinue = false;
        this._previousBeat = beat;
        return beat;
    }

    private parseForward(element: XmlNode, bars: Bar[]): void {
        let beat: Beat = this.getOrCreateBeat(element, bars, false);
        let durationInDivisions: number = parseInt(element.findChildElement('duration')!.innerText);
        let duration: number = (durationInDivisions * Duration.Quarter) / this._divisionsPerQuarterNote;
        let durations = [
            Duration.SixtyFourth,
            Duration.ThirtySecond,
            Duration.Sixteenth,
            Duration.Eighth,
            Duration.Quarter,
            Duration.Half,
            Duration.Whole
        ];
        for (let d of durations) {
            if (duration >= d) {
                beat.duration = d;
                duration -= d;
                break;
            }
        }
        if (duration > 0) {
            // TODO: Handle remaining duration
            // (additional beats, dotted durations,...)
        }
        beat.isEmpty = false;
    }

    private parseStaffDetails(element: XmlNode, track: Track): void {
        for (let c of element.childNodes) {
            if (c.nodeType === XmlNodeType.Element) {
                switch (c.localName) {
                    case 'staff-lines':
                        for (let staff of track.staves) {
                            staff.stringTuning.tunings = new Array<number>(parseInt(c.innerText)).fill(0);
                        }
                        break;
                    case 'staff-tuning':
                        this.parseStaffTuning(c, track);
                        break;
                }
            }
        }
        for (let staff of track.staves) {
            if (this.isEmptyTuning(staff.tuning)) {
                staff.stringTuning.tunings = [];
            }
        }
    }

    private parseStaffTuning(element: XmlNode, track: Track): void {
        let line: number = parseInt(element.getAttribute('line'));
        let tuningStep: string = 'C';
        let tuningOctave: string = '';
        let tuningAlter: number = 0;
        for (let c of element.childNodes) {
            if (c.nodeType === XmlNodeType.Element) {
                switch (c.localName) {
                    case 'tuning-step':
                        tuningStep = c.innerText;
                        break;
                    case 'tuning-alter':
                        tuningAlter = parseInt(c.innerText);
                        break;
                    case 'tuning-octave':
                        tuningOctave = c.innerText;
                        break;
                }
            }
        }
        let tuning: number = ModelUtils.getTuningForText(tuningStep + tuningOctave) + tuningAlter;
        for (let staff of track.staves) {
            staff.tuning[staff.tuning.length - line] = tuning;
        }
    }

    private _currentChord: string | null = null;
    private _divisionsPerQuarterNote: number = 0;

    private parseHarmony(element: XmlNode, track: Track): void {
        let rootStep: string | null = null;
        let rootAlter: string = '';
        // let kind: string | null = null;
        // let kindText: string | null = null;
        for (let c of element.childNodes) {
            if (c.nodeType === XmlNodeType.Element) {
                switch (c.localName) {
                    case 'root':
                        for (let rootChild of c.childNodes) {
                            if (rootChild.nodeType === XmlNodeType.Element) {
                                switch (rootChild.localName) {
                                    case 'root-step':
                                        rootStep = rootChild.innerText;
                                        break;
                                    case 'root-alter':
                                        switch (parseInt(c.innerText)) {
                                            case -2:
                                                rootAlter = ' bb';
                                                break;
                                            case -1:
                                                rootAlter = ' b';
                                                break;
                                            case 0:
                                                rootAlter = '';
                                                break;
                                            case 1:
                                                rootAlter = ' #';
                                                break;
                                            case 2:
                                                rootAlter = ' ##';
                                                break;
                                        }
                                        break;
                                }
                            }
                        }
                        break;
                    case 'kind':
                        // kindText = c.getAttribute('text');
                        // kind = c.innerText;
                        break;
                }
            }
        }
        let chord: Chord = new Chord();
        chord.name = rootStep + rootAlter;
        // TODO: find proper names for the rest
        // switch (kind)
        // {
        //    // triads
        //    case "major":
        //        break;
        //    case "minor":
        //        chord.Name += "m";
        //        break;
        //    // Sevenths
        //    case "augmented":
        //        break;
        //    case "diminished":
        //        break;
        //    case "dominant":
        //        break;
        //    case "major-seventh":
        //        chord.Name += "7M";
        //        break;
        //    case "minor-seventh":
        //        chord.Name += "m7";
        //        break;
        //    case "diminished-seventh":
        //        break;
        //    case "augmented-seventh":
        //        break;
        //    case "half-diminished":
        //        break;
        //    case "major-minor":
        //        break;
        //    // Sixths
        //    case "major-sixth":
        //        break;
        //    case "minor-sixth":
        //        break;
        //    // Ninths
        //    case "dominant-ninth":
        //        break;
        //    case "major-ninth":
        //        break;
        //    case "minor-ninth":
        //        break;
        //    // 11ths
        //    case "dominant-11th":
        //        break;
        //    case "major-11th":
        //        break;
        //    case "minor-11th":
        //        break;
        //    // 13ths
        //    case "dominant-13th":
        //        break;
        //    case "major-13th":
        //        break;
        //    case "minor-13th":
        //        break;
        //    // Suspended
        //    case "suspended-second":
        //        break;
        //    case "suspended-fourth":
        //        break;
        //    // Functional sixths
        //    case "Neapolitan":
        //        break;
        //    case "Italian":
        //        break;
        //    case "French":
        //        break;
        //    case "German":
        //        break;
        //    // Other
        //    case "pedal":
        //        break;
        //    case "power":
        //        break;
        //    case "Tristan":
        //        break;
        // }
        // var degree = element.GetElementsByTagName("degree");
        // if (degree.Length > 0)
        // {
        //    var degreeValue = Platform.GetNodeValue(degree[0].GetElementsByTagName("degree-value")[0]);
        //    var degreeAlter = Platform.GetNodeValue(degree[0].GetElementsByTagName("degree-alter")[0]);
        //    var degreeType = Platform.GetNodeValue(degree[0].GetElementsByTagName("degree-type")[0]);
        //    if (!string.IsNullOrEmpty(degreeType))
        //    {
        //        chord.Name += degreeType;
        //    }
        //    if (!string.IsNullOrEmpty(degreeValue))
        //    {
        //        chord.Name += "#" + degreeValue;
        //    }
        // }
        this._currentChord = ModelUtils.newGuid();
        for (let staff of track.staves) {
            staff.addChord(this._currentChord, chord);
        }
    }

    private parseBarline(element: XmlNode, masterBar: MasterBar): void {
        for (let c of element.childNodes) {
            if (c.nodeType === XmlNodeType.Element) {
                switch (c.localName) {
                    case 'repeat':
                        this.parseRepeat(c, masterBar);
                        break;
                    case 'ending':
                        this.parseEnding(c, masterBar);
                        break;
                }
            }
        }
    }

    private parseEnding(element: XmlNode, masterBar: MasterBar): void {
        let num: number = parseInt(element.getAttribute('number'));
        if (num > 0) {
            --num;
            masterBar.alternateEndings = masterBar.alternateEndings | ((0x01 << num) & 0xff);
        }
    }

    private parseRepeat(element: XmlNode, masterBar: MasterBar): void {
        let direction: string = element.getAttribute('direction');
        let times: number = parseInt(element.getAttribute('times'));
        if (times < 0 || isNaN(times)) {
            times = 2;
        }
        if (direction === 'backward') {
            masterBar.repeatCount = times;
        } else if (direction === 'forward') {
            masterBar.isRepeatStart = true;
        }
    }

    private _voiceOfStaff: Map<string, number> = new Map<string, number>();
    private _isBeamContinue: boolean = false;
    private _previousBeatWasPulled: boolean = false;
    private _previousBeat: Beat | null = null;

    private parseNoteBeat(element: XmlNode, bars: Bar[]): void {
        let chord: boolean = element.getElementsByTagName('chord', false).length > 0;
        let beat: Beat = this.getOrCreateBeat(element, bars, chord);
        if (!beat.chordId && this._currentChord) {
            beat.chordId = this._currentChord;
            this._currentChord = null;
        }
        if (this._currentDirection) {
            beat.text = this._currentDirection;
            this._currentDirection = null;
        }
        let note: Note = new Note();
        beat.voice.isEmpty = false;
        beat.isEmpty = false;
        beat.addNote(note);
        beat.dots = 0;
        let isFullBarRest = false;
        for (let c of element.childNodes) {
            if (c.nodeType === XmlNodeType.Element) {
                switch (c.localName) {
                    case 'grace':
                        // var slash = e.GetAttribute("slash");
                        // var makeTime = Platform.ParseInt(e.GetAttribute("make-time"));
                        // var stealTimePrevious = Platform.ParseInt(e.GetAttribute("steal-time-previous"));
                        // var stealTimeFollowing = Platform.ParseInt(e.GetAttribute("steal-time-following"));
                        beat.graceType = GraceType.BeforeBeat;
                        beat.duration = Duration.ThirtySecond;
                        break;
                    case 'duration':
                        if (beat.isRest && !isFullBarRest) {
                            // unit: divisions per quarter note
                            let duration: number = parseInt(c.innerText);
                            switch (duration) {
                                case 1:
                                    beat.duration = Duration.Whole;
                                    break;
                                case 2:
                                    beat.duration = Duration.Half;
                                    break;
                                case 4:
                                    beat.duration = Duration.Quarter;
                                    break;
                                case 8:
                                    beat.duration = Duration.Eighth;
                                    break;
                                case 16:
                                    beat.duration = Duration.Sixteenth;
                                    break;
                                case 32:
                                    beat.duration = Duration.ThirtySecond;
                                    break;
                                case 64:
                                    beat.duration = Duration.SixtyFourth;
                                    break;
                                default:
                                    beat.duration = Duration.Quarter;
                                    break;
                            }
                        }
                        break;
                    case 'tie':
                        this.parseTied(c, note);
                        break;
                    case 'cue':
                        // not supported
                        break;
                    case 'instrument':
                        // not supported
                        break;
                    case 'type':
                        beat.duration = this.getDuration(c.innerText);
                        if (beat.graceType !== GraceType.None && beat.duration < Duration.Sixteenth) {
                            beat.duration = Duration.Eighth;
                        }
                        break;
                    case 'dot':
                        beat.dots++;
                        break;
                    case 'accidental':
                        this.parseAccidental(c, note);
                        break;
                    case 'time-modification':
                        this.parseTimeModification(c, beat);
                        break;
                    case 'stem':
                        // not supported
                        break;
                    case 'notehead':
                        if (c.getAttribute('parentheses') === 'yes') {
                            note.isGhost = true;
                        }
                        break;
                    case 'beam':
                        let beamMode: string = c.innerText;
                        if (beamMode === 'continue') {
                            this._isBeamContinue = true;
                        }
                        break;
                    case 'notations':
                        this.parseNotations(c, beat, note);
                        break;
                    case 'lyric':
                        this.parseLyric(c, beat);
                        break;
                    case 'pitch':
                        this.parsePitch(c, note);
                        break;
                    case 'unpitched':
                        this.parseUnpitched(c, note);
                        break;
                    case 'rest':
                        isFullBarRest = c.getAttribute('measure') === 'yes';
                        beat.isEmpty = false;
                        beat.notes = [];
                        beat.duration = Duration.Whole;
                        break;
                }
            }
        }
        // check if new note is duplicate on string
        if (note.isStringed) {
            for (let i: number = 0; i < beat.notes.length; i++) {
                if (beat.notes[i].string === note.string && beat.notes[i] !== note) {
                    beat.removeNote(note);
                    break;
                }
            }
        }
    }

    private getDuration(text: string): Duration {
        switch (text) {
            case '256th':
            case '128th':
            case '64th':
                return Duration.SixtyFourth;
            case '32nd':
                return Duration.ThirtySecond;
            case '16th':
                return Duration.Sixteenth;
            case 'eighth':
                return Duration.Eighth;
            case 'quarter':
                return Duration.Quarter;
            case 'half':
                return Duration.Half;
            case 'long':
            case 'breve':
            case 'whole':
                return Duration.Whole;
        }
        return Duration.Quarter;
    }

    private parseLyric(element: XmlNode, beat: Beat): void {
        for (let c of element.childNodes) {
            if (c.nodeType === XmlNodeType.Element) {
                switch (c.localName) {
                    case 'text':
                        if (beat.text) {
                            beat.text += ' ' + c.innerText;
                        } else {
                            beat.text = c.innerText;
                        }
                        break;
                }
            }
        }
    }

    private parseAccidental(element: XmlNode, note: Note): void {
        switch (element.innerText) {
            case 'sharp':
                note.accidentalMode = NoteAccidentalMode.ForceSharp;
                break;
            case 'natural':
                note.accidentalMode = NoteAccidentalMode.ForceNatural;
                break;
            case 'flat':
                note.accidentalMode = NoteAccidentalMode.ForceFlat;
                break;
            case 'double-sharp':
                break;
            case 'sharp-sharp':
                break;
            case 'flat-flat':
                break;
            case 'natural-sharp':
                break;
            case 'natural-flat':
                break;
            case 'quarter-flat':
                break;
            case 'quarter-sharp':
                break;
            case 'three-quarters-flat':
                break;
            case 'three-quarters-sharp':
                break;
        }
    }

    private parseTied(element: XmlNode, note: Note): void {
        if (element.getAttribute('type') === 'start') {
            if (!this._tieStartIds.has(note.id)) {
                this._tieStartIds.set(note.id, true);
                this._tieStarts.push(note);
            }
        } else if (element.getAttribute('type') === 'stop' && this._tieStarts.length > 0 && !note.isTieDestination) {
            note.isTieDestination = true;
            note.tieOriginNoteId = this._tieStarts[0].id;
            this._tieStarts.splice(0, 1);
            this._tieStartIds.delete(note.id);
        }
    }

    private parseNotations(element: XmlNode, beat: Beat, note: Note): void {
        for (let c of element.childNodes) {
            if (c.nodeType === XmlNodeType.Element) {
                switch (c.localName) {
                    case 'articulations':
                        this.parseArticulations(c, note);
                        break;
                    case 'tied':
                        this.parseTied(c, note);
                        break;
                    case 'slide':
                    case 'glissando':
                        if (c.getAttribute('type') === 'start') {
                            note.slideOutType = SlideOutType.Shift;
                        }
                        break;
                    case 'dynamics':
                        this.parseDynamics(c, beat);
                        break;
                    case 'technical':
                        this.parseTechnical(c, note);
                        break;
                    case 'ornaments':
                        this.parseOrnaments(c, note);
                        break;
                    case 'slur':
                        let slurNumber: string = c.getAttribute('number');
                        if (!slurNumber) {
                            slurNumber = '1';
                        }

                        // slur numbers are unique in the way that they have the same ID across 
                        // staffs/tracks etc. as long they represent the logically same slur. 
                        // but in our case it must be globally unique to link the correct notes. 
                        // adding the staff ID should be enough to achieve this
                        slurNumber = beat.voice.bar.staff.index + '_' + slurNumber;

                        switch (c.getAttribute('type')) {
                            case 'start':
                                this._slurStarts.set(slurNumber, note);
                                break;
                            case 'stop':
                                if (this._slurStarts.has(slurNumber)) {
                                    note.isSlurDestination = true;
                                    let slurStart: Note = this._slurStarts.get(slurNumber)!;
<<<<<<< HEAD
                                    slurStart.slurDestinationNoteId = note.id;
                                    note.slurOriginNoteId = note.id;
=======
                                    slurStart.slurDestination = note;
                                    note.slurOrigin = slurStart;
>>>>>>> 46837b9f
                                }
                                break;
                        }
                        break;
                }
            }
        }
    }

    private parseOrnaments(element: XmlNode, note: Note): void {
        for (let c of element.childNodes) {
            if (c.nodeType === XmlNodeType.Element) {
                switch (c.localName) {
                    case 'tremolo':
                        let tremoloSpeed: number = parseInt(c.innerText);
                        switch (tremoloSpeed) {
                            case 1:
                                note.beat.tremoloSpeed = Duration.Eighth;
                                break;
                            case 2:
                                note.beat.tremoloSpeed = Duration.Sixteenth;
                                break;
                            case 3:
                                note.beat.tremoloSpeed = Duration.ThirtySecond;
                                break;
                        }
                        break;
                }
            }
        }
    }

    private parseTechnical(element: XmlNode, note: Note): void {
        for (let c of element.childNodes) {
            if (c.nodeType === XmlNodeType.Element) {
                switch (c.localName) {
                    case 'string':
                        note.string = parseInt(c.innerText);
                        if (note.string !== -2147483648) {
                            note.string = note.beat.voice.bar.staff.tuning.length - note.string + 1;
                        }
                        break;
                    case 'fret':
                        note.fret = parseInt(c.innerText);
                        break;
                    case 'down-bow':
                        note.beat.pickStroke = PickStroke.Down;
                        break;
                    case 'up-bow':
                        note.beat.pickStroke = PickStroke.Up;
                        break;
                }
            }
        }
        if (note.string === -2147483648 || note.fret === -2147483648) {
            note.string = -1;
            note.fret = -1;
        }
    }

    private parseArticulations(element: XmlNode, note: Note): void {
        for (let c of element.childNodes) {
            switch (c.localName) {
                case 'accent':
                    note.accentuated = AccentuationType.Normal;
                    break;
                case 'strong-accent':
                    note.accentuated = AccentuationType.Heavy;
                    break;
                case 'staccato':
                case 'detached-legato':
                    note.isStaccato = true;
                    break;
            }
        }
    }

    private parseDynamics(element: XmlNode, beat: Beat): void {
        for (let c of element.childNodes) {
            if (c.nodeType === XmlNodeType.Element) {
                switch (c.localName) {
                    case 'p':
                        beat.dynamics = DynamicValue.P;
                        break;
                    case 'pp':
                        beat.dynamics = DynamicValue.PP;
                        break;
                    case 'ppp':
                        beat.dynamics = DynamicValue.PPP;
                        break;
                    case 'f':
                        beat.dynamics = DynamicValue.F;
                        break;
                    case 'ff':
                        beat.dynamics = DynamicValue.FF;
                        break;
                    case 'fff':
                        beat.dynamics = DynamicValue.FFF;
                        break;
                    case 'mp':
                        beat.dynamics = DynamicValue.MP;
                        break;
                    case 'mf':
                        beat.dynamics = DynamicValue.MF;
                        break;
                }
            }
        }
    }

    private parseTimeModification(element: XmlNode, beat: Beat): void {
        for (let c of element.childNodes) {
            if (c.nodeType === XmlNodeType.Element) {
                switch (c.localName) {
                    case 'actual-notes':
                        beat.tupletNumerator = parseInt(c.innerText);
                        break;
                    case 'normal-notes':
                        beat.tupletDenominator = parseInt(c.innerText);
                        break;
                }
            }
        }
    }

    private parseUnpitched(element: XmlNode, note: Note): void {
        let step: string = '';
        let semitones: number = 0;
        let octave: number = 0;
        for (let c of element.childNodes) {
            if (c.nodeType === XmlNodeType.Element) {
                switch (c.localName) {
                    case 'display-step':
                        step = c.innerText;
                        break;
                    case 'display-alter':
                        semitones = parseInt(c.innerText);
                        break;
                    case 'display-octave':
                        // 0-9, 4 for middle C
                        octave = parseInt(c.innerText);
                        break;
                }
            }
        }
        let value: number = octave * 12 + ModelUtils.getToneForText(step) + semitones;
        note.octave = (value / 12) | 0;
        note.tone = value - note.octave * 12;
    }

    private parsePitch(element: XmlNode, note: Note): void {
        let step: string = '';
        let semitones: number = 0;
        let octave: number = 0;
        for (let c of element.childNodes) {
            if (c.nodeType === XmlNodeType.Element) {
                switch (c.localName) {
                    case 'step':
                        step = c.innerText;
                        break;
                    case 'alter':
                        semitones = parseFloat(c.innerText);
                        if (isNaN(semitones)) {
                            semitones = 0;
                        }
                        break;
                    case 'octave':
                        // 0-9, 4 for middle C
                        octave = parseInt(c.innerText) + 1;
                        break;
                }
            }
        }
        let value: number = octave * 12 + ModelUtils.getToneForText(step) + (semitones | 0);
        note.octave = (value / 12) | 0;
        note.tone = value - note.octave * 12;
    }

    private getOrCreateVoice(bar: Bar, index: number): Voice {
        if (index < bar.voices.length) {
            return bar.voices[index];
        }
        for (let i: number = bar.voices.length; i <= index; i++) {
            bar.addVoice(new Voice());
        }
        this._maxVoices = Math.max(this._maxVoices, bar.voices.length);
        return bar.voices[index];
    }

    private parseDirection(element: XmlNode, masterBar: MasterBar): void {
        for (let c of element.childNodes) {
            if (c.nodeType === XmlNodeType.Element) {
                switch (c.localName) {
                    case 'sound':
                        let tempo: string = c.getAttribute('tempo');
                        if (tempo) {
                            let tempoAutomation: Automation = new Automation();
                            tempoAutomation.isLinear = true;
                            tempoAutomation.type = AutomationType.Tempo;
                            tempoAutomation.value = parseInt(tempo);
                            masterBar.tempoAutomation = tempoAutomation;
                            if(masterBar.index === 0) {
                                masterBar.score.tempo = tempoAutomation.value;
                            }
                        }
                        break;
                    case 'direction-type':
                        let directionType: XmlNode = c.firstElement!;
                        switch (directionType.localName) {
                            case 'words':
                                this._currentDirection = directionType.innerText;
                                break;
                            case 'metronome':
                                this.parseMetronome(directionType, masterBar);
                                break;
                        }
                        break;
                }
            }
        }
    }

    private parseMetronome(element: XmlNode, masterBar: MasterBar): void {
        let unit: Duration = Duration.Quarter;
        let perMinute: number = 120;
        for (let c of element.childNodes) {
            if (c.nodeType === XmlNodeType.Element) {
                switch (c.localName) {
                    case 'beat-unit':
                        unit = this.getDuration(c.innerText);
                        break;
                    case 'per-minute':
                        perMinute = parseInt(c.innerText);
                        break;
                }
            }
        }
        let tempoAutomation: Automation = new Automation();
        tempoAutomation.type = AutomationType.Tempo;
        tempoAutomation.value = perMinute * ((unit / 4) | 0);
        masterBar.tempoAutomation = tempoAutomation;
        if(masterBar.index === 0) {
            masterBar.score.tempo = tempoAutomation.value;
        }
    }

    private parseAttributes(element: XmlNode, bars: Bar[], masterBar: MasterBar, track: Track): void {
        let num: number = 0;
        let hasTime: boolean = false;
        for (let c of element.childNodes) {
            if (c.nodeType === XmlNodeType.Element) {
                switch (c.localName) {
                    case 'divisions':
                        this._divisionsPerQuarterNote = parseInt(c.innerText);
                        break;
                    case 'key':
                        this.parseKey(c, masterBar);
                        break;
                    case 'time':
                        this.parseTime(c, masterBar);
                        hasTime = true;
                        break;
                    case 'clef':
                        num = parseInt(c.getAttribute('number'));
                        if (isNaN(num)) {
                            num = 1;
                        }
                        this.parseClef(c, bars[num - 1]);
                        break;
                    case 'staff-details':
                        this.parseStaffDetails(c, track);
                        break;
                    case 'transpose':
                        this.parseTranspose(c, track);
                        break;
                }
            }
        }
        if (!hasTime) {
            masterBar.timeSignatureCommon = true;
        }
    }

    private parseTranspose(element: XmlNode, track: Track): void {
        let semitones: number = 0;
        for (let c of element.childNodes) {
            if (c.nodeType === XmlNodeType.Element) {
                switch (c.localName) {
                    case 'chromatic':
                        semitones += parseInt(c.innerText);
                        break;
                    case 'octave-change':
                        semitones += parseInt(c.innerText) * 12;
                        break;
                }
            }
        }
        for (let staff of track.staves) {
            staff.transpositionPitch = semitones;
        }
    }

    private parseClef(element: XmlNode, bar: Bar): void {
        let sign: string = 's';
        let line: number = 0;
        for (let c of element.childNodes) {
            if (c.nodeType === XmlNodeType.Element) {
                switch (c.localName) {
                    case 'sign':
                        sign = c.innerText.toLowerCase();
                        break;
                    case 'line':
                        line = parseInt(c.innerText);
                        break;
                    case 'clef-octave-change':
                        switch (parseInt(c.innerText)) {
                            case -2:
                                bar.clefOttava = Ottavia._15mb;
                                break;
                            case -1:
                                bar.clefOttava = Ottavia._8vb;
                                break;
                            case 1:
                                bar.clefOttava = Ottavia._8va;
                                break;
                            case 2:
                                bar.clefOttava = Ottavia._15mb;
                                break;
                        }
                        break;
                }
            }
        }
        switch (sign) {
            case 'g':
                bar.clef = Clef.G2;
                break;
            case 'f':
                bar.clef = Clef.F4;
                break;
            case 'c':
                if (line === 3) {
                    bar.clef = Clef.C3;
                } else {
                    bar.clef = Clef.C4;
                }
                break;
            case 'percussion':
                bar.clef = Clef.Neutral;
                bar.staff.isPercussion = true;
                break;
            case 'tab':
                bar.clef = Clef.G2;
                bar.staff.showTablature = true;
                break;
            default:
                bar.clef = Clef.G2;
                break;
        }
    }

    private parseTime(element: XmlNode, masterBar: MasterBar): void {
        if (element.getAttribute('symbol') === 'common') {
            masterBar.timeSignatureCommon = true;
        }
        let beatsParsed: boolean = false;
        let beatTypeParsed: boolean = false;
        for (let c of element.childNodes) {
            if (c.nodeType === XmlNodeType.Element) {
                let v: string = c.innerText;
                switch (c.localName) {
                    case 'beats':
                        if (!beatsParsed) {
                            if (v.indexOf('+') === -1) {
                                masterBar.timeSignatureNumerator = parseInt(v);
                            } else {
                                masterBar.timeSignatureNumerator = 4;
                            }
                            beatsParsed = true;
                        }
                        break;
                    case 'beat-type':
                        if (!beatTypeParsed) {
                            if (v.indexOf('+') === -1) {
                                masterBar.timeSignatureDenominator = parseInt(v);
                            } else {
                                masterBar.timeSignatureDenominator = 4;
                            }
                            beatTypeParsed = true;
                        }
                        break;
                }
            }
        }
    }

    private parseKey(element: XmlNode, masterBar: MasterBar): void {
        let fifths: number = -2147483648;
        //let keyStep: number = -2147483648;
        //let keyAlter: number = -2147483648;
        let mode: string = '';
        for (let c of element.childNodes) {
            if (c.nodeType === XmlNodeType.Element) {
                switch (c.localName) {
                    case 'fifths':
                        fifths = parseInt(c.innerText);
                        break;
                    case 'key-step':
                        //keyStep = parseInt(c.innerText);
                        break;
                    case 'key-alter':
                        //keyAlter = parseInt(c.innerText);
                        break;
                    case 'mode':
                        mode = c.innerText;
                        break;
                }
            }
        }
        if (-7 <= fifths && fifths <= 7) {
            // TODO: check if this is conrrect
            masterBar.keySignature = fifths as KeySignature;
        } else {
            masterBar.keySignature = KeySignature.C;
            // TODO: map keyStep/keyAlter to internal keysignature
        }
        if (mode === 'minor') {
            masterBar.keySignatureType = KeySignatureType.Minor;
        } else {
            masterBar.keySignatureType = KeySignatureType.Major;
        }
    }

    private getOrCreateMasterBar(index: number): MasterBar {
        if (index < this._score.masterBars.length) {
            return this._score.masterBars[index];
        }
        for (let i: number = this._score.masterBars.length; i <= index; i++) {
            let mb: MasterBar = new MasterBar();
            if (this._score.masterBars.length > 0) {
                let prev: MasterBar = this._score.masterBars[this._score.masterBars.length - 1];
                mb.timeSignatureDenominator = prev.timeSignatureDenominator;
                mb.timeSignatureNumerator = prev.timeSignatureNumerator;
                mb.keySignature = prev.keySignature;
                mb.keySignatureType = prev.keySignatureType;
            }
            this._score.addMasterBar(mb);
        }
        return this._score.masterBars[index];
    }

    private parseIdentification(element: XmlNode): void {
        for (let c of element.childNodes) {
            if (c.nodeType === XmlNodeType.Element) {
                switch (c.localName) {
                    case 'creator':
                        if (c.getAttribute('type') === 'composer') {
                            this._score.music = c.innerText;
                        }
                        break;
                    case 'rights':
                        if (this._score.copyright) {
                            this._score.copyright += '\n';
                        }
                        this._score.copyright += c.innerText;
                        break;
                }
            }
        }
    }

    private parsePartList(element: XmlNode): void {
        for (let c of element.childNodes) {
            if (c.nodeType === XmlNodeType.Element) {
                switch (c.localName) {
                    case 'part-group':
                        this.parsePartGroup(c);
                        break;
                    case 'score-part':
                        this.parseScorePart(c);
                        break;
                }
            }
        }
    }

    private parsePartGroup(element: XmlNode): void {
        let type: string = element.getAttribute('type');
        switch (type) {
            case 'start':
                this._currentPartGroup = element.getAttribute('number');
                this._partGroups.set(this._currentPartGroup, []);
                break;
            case 'stop':
                this._currentPartGroup = null;
                break;
        }
    }

    private parseScorePart(element: XmlNode): void {
        let id: string = element.getAttribute('id');
        let track: Track = new Track();
        track.ensureStaveCount(1);
        let staff: Staff = track.staves[0];
        staff.showStandardNotation = true;
        this._trackById.set(id, track);
        this._score.addTrack(track);
        if (this._currentPartGroup) {
            this._partGroups.get(this._currentPartGroup)!.push(track);
        }
        for (let c of element.childNodes) {
            if (c.nodeType === XmlNodeType.Element) {
                switch (c.localName) {
                    case 'part-name':
                        track.name = c.innerText;
                        break;
                    case 'part-abbreviation':
                        track.shortName = c.innerText;
                        break;
                    case 'midi-instrument':
                        this.parseMidiInstrument(c, track);
                        break;
                }
            }
        }
        if (this.isEmptyTuning(track.staves[0].tuning)) {
            track.staves[0].stringTuning.tunings = [];
        }
    }

    private isEmptyTuning(tuning: number[]): boolean {
        if (!tuning) {
            return true;
        }
        for (let i: number = 0; i < tuning.length; i++) {
            if (tuning[i] !== 0) {
                return false;
            }
        }
        return true;
    }

    private parseMidiInstrument(element: XmlNode, track: Track): void {
        for (let c of element.childNodes) {
            if (c.nodeType === XmlNodeType.Element) {
                switch (c.localName) {
                    case 'midi-channel':
                        track.playbackInfo.primaryChannel = parseInt(c.innerText);
                        break;
                    case 'midi-program':
                        track.playbackInfo.program = parseInt(c.innerText);
                        break;
                    case 'volume':
                        track.playbackInfo.volume = Math.floor((parseInt(c.innerText) / 100) * 16);
                        break;
                    case 'pan':
<<<<<<< HEAD
                        track.playbackInfo.balance = Math.max(0, Math.min(16, Math.floor(((parseInt(c.innerText) + 90) / 180) * 16)));
=======
                        track.playbackInfo.balance = Math.max(
                            0,
                            Math.min(16, Math.floor(((parseInt(c.innerText) + 90) / 180) * 16))
                        );
>>>>>>> 46837b9f
                        break;
                }
            }
        }
    }
}<|MERGE_RESOLUTION|>--- conflicted
+++ resolved
@@ -75,11 +75,7 @@
 
     private mergePartGroups(): void {
         let anyMerged: boolean = false;
-<<<<<<< HEAD
-        for(const tracks of this._partGroups.values()) {
-=======
         for (const tracks of this._partGroups.values()) {
->>>>>>> 46837b9f
             if (tracks.length > 1) {
                 this.mergeGroup(tracks);
                 anyMerged = true;
@@ -164,11 +160,7 @@
         let id: string = element.getAttribute('id');
         if (!this._trackById.has(id)) {
             if (this._trackById.size === 1) {
-<<<<<<< HEAD
-                for(const [x,t] of this._trackById) {
-=======
                 for (const [x, t] of this._trackById) {
->>>>>>> 46837b9f
                     if (t.staves.length === 0 || t.staves[0].bars.length === 0) {
                         id = x;
                     }
@@ -819,7 +811,7 @@
             }
         } else if (element.getAttribute('type') === 'stop' && this._tieStarts.length > 0 && !note.isTieDestination) {
             note.isTieDestination = true;
-            note.tieOriginNoteId = this._tieStarts[0].id;
+            note.tieOrigin = this._tieStarts[0];
             this._tieStarts.splice(0, 1);
             this._tieStartIds.delete(note.id);
         }
@@ -870,13 +862,8 @@
                                 if (this._slurStarts.has(slurNumber)) {
                                     note.isSlurDestination = true;
                                     let slurStart: Note = this._slurStarts.get(slurNumber)!;
-<<<<<<< HEAD
-                                    slurStart.slurDestinationNoteId = note.id;
-                                    note.slurOriginNoteId = note.id;
-=======
                                     slurStart.slurDestination = note;
                                     note.slurOrigin = slurStart;
->>>>>>> 46837b9f
                                 }
                                 break;
                         }
@@ -1433,14 +1420,10 @@
                         track.playbackInfo.volume = Math.floor((parseInt(c.innerText) / 100) * 16);
                         break;
                     case 'pan':
-<<<<<<< HEAD
-                        track.playbackInfo.balance = Math.max(0, Math.min(16, Math.floor(((parseInt(c.innerText) + 90) / 180) * 16)));
-=======
                         track.playbackInfo.balance = Math.max(
                             0,
                             Math.min(16, Math.floor(((parseInt(c.innerText) + 90) / 180) * 16))
                         );
->>>>>>> 46837b9f
                         break;
                 }
             }
