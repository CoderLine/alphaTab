--- conflicted
+++ resolved
@@ -1051,7 +1051,7 @@
             for (const s of track.staves) {
                 const bar = this.getOrCreateBar(s, masterBar);
                 bar.simileMark = this._simileMarkAllStaves!;
-                if(bar.simileMark !== SimileMark.None) {
+                if (bar.simileMark !== SimileMark.None) {
                     this.clearBar(bar);
                 }
             }
@@ -1070,15 +1070,11 @@
                 const bar = this.getOrCreateBar(s, masterBar);
                 bar.simileMark = this._simileMarkPerStaff!.get(i)!;
 
-<<<<<<< HEAD
-                if (bar.simileMark === SimileMark.FirstOfDouble) {
-=======
-                if(bar.simileMark !== SimileMark.None) {
+                if (bar.simileMark !== SimileMark.None) {
                     this.clearBar(bar);
                 }
 
-                if (bar.simileMark == SimileMark.FirstOfDouble) {
->>>>>>> 17bedefb
+                if (bar.simileMark === SimileMark.FirstOfDouble) {
                     this._simileMarkPerStaff!.set(i, SimileMark.SecondOfDouble);
                 } else {
                     this._simileMarkPerStaff!.delete(i);
@@ -1089,9 +1085,9 @@
             }
         }
     }
-    
+
     private clearBar(bar: Bar) {
-        for(const v of bar.voices) {
+        for (const v of bar.voices) {
             const emptyBeat: Beat = new Beat();
             emptyBeat.isEmpty = true;
             v.addBeat(emptyBeat);
