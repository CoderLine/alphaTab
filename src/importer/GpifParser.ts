import { UnsupportedFormatError } from '@src/importer/UnsupportedFormatError';
import { AccentuationType } from '@src/model/AccentuationType';
import { Automation, AutomationType } from '@src/model/Automation';
import { Bar } from '@src/model/Bar';
import { Beat } from '@src/model/Beat';
import { BendPoint } from '@src/model/BendPoint';
import { BrushType } from '@src/model/BrushType';
import { Chord } from '@src/model/Chord';
import { Clef } from '@src/model/Clef';
import { Color } from '@src/model/Color';
import { CrescendoType } from '@src/model/CrescendoType';
import { Duration } from '@src/model/Duration';
import { DynamicValue } from '@src/model/DynamicValue';
import { Fermata, FermataType } from '@src/model/Fermata';
import { Fingers } from '@src/model/Fingers';
import { GraceType } from '@src/model/GraceType';
import { HarmonicType } from '@src/model/HarmonicType';
import { KeySignature } from '@src/model/KeySignature';
import { KeySignatureType } from '@src/model/KeySignatureType';
import { Lyrics } from '@src/model/Lyrics';
import { MasterBar } from '@src/model/MasterBar';
import { Note } from '@src/model/Note';
import { Ottavia } from '@src/model/Ottavia';
import { PickStroke } from '@src/model/PickStroke';
import { Score } from '@src/model/Score';
import { Section } from '@src/model/Section';
import { SimileMark } from '@src/model/SimileMark';
import { SlideInType } from '@src/model/SlideInType';
import { SlideOutType } from '@src/model/SlideOutType';
import { Staff } from '@src/model/Staff';
import { Track } from '@src/model/Track';
import { TripletFeel } from '@src/model/TripletFeel';
import { VibratoType } from '@src/model/VibratoType';
import { Voice } from '@src/model/Voice';
import { Settings } from '@src/Settings';
import { XmlDocument } from '@src/xml/XmlDocument';

import { XmlNode, XmlNodeType } from '@src/xml/XmlNode';
import { MidiUtils } from '@src/midi/MidiUtils';
import { BeamDirection } from '@src/rendering/utils/BeamDirection';
import { NoteAccidentalMode } from '@src/model/NoteAccidentalMode';
import { PercussionMapper } from '@src/model/PercussionMapper';
import { InstrumentArticulation } from '@src/model/InstrumentArticulation';
import { MusicFontSymbol } from '@src/model/MusicFontSymbol';
import { TextBaseline } from '@src/platform/ICanvas';
import { BeatCloner } from '@src/generated/model/BeatCloner';
import { NoteCloner } from '@src/generated/model/NoteCloner';
<<<<<<< HEAD
import { Logger } from '@src/alphatab';
=======
import { Logger } from '@src/Logger';
>>>>>>> 46837b9f

/**
 * This structure represents a duration within a gpif
 */
export class GpifRhythm {
    public id: string = '';
    public dots: number = 0;
    public tupletDenominator: number = -1;
    public tupletNumerator: number = -1;
    public value: Duration = Duration.Quarter;
}

class GpifSound {
    public name: string = '';
    public path: string = '';
    public role: string = '';
    public get uniqueId(): string {
        return this.path + ';' + this.name + ';' + this.role;
    }

    public program: number = 0;
}

/**
 * This class can parse a score.gpif xml file into the model structure
 */
export class GpifParser {
    private static readonly InvalidId: string = '-1';

    /**
     * GPX range: 0-100
     * Internal range: 0 - 60
     */
    private static readonly BendPointPositionFactor: number = BendPoint.MaxPosition / 100.0;

    /**
     * GPIF: 25 per quarternote
     * Internal Range: 1 per quarter note
     */
    private static readonly BendPointValueFactor: number = 1 / 25.0;

    public score!: Score;

    private _masterTrackAutomations!: Map<number, Automation[]>;
    private _automationsPerTrackIdAndBarIndex!: Map<string, Map<number, Automation[]>>;
    private _tracksMapping!: string[];
    private _tracksById!: Map<string, Track>;
    private _masterBars!: MasterBar[];
    private _barsOfMasterBar!: Array<string[]>;
    private _barsById!: Map<string, Bar>;
    private _voicesOfBar!: Map<string, string[]>;
    private _voiceById!: Map<string, Voice>;
    private _beatsOfVoice!: Map<string, string[]>;
    private _rhythmOfBeat!: Map<string, string>;
    private _beatById!: Map<string, Beat>;
    private _rhythmById!: Map<string, GpifRhythm>;
    private _noteById!: Map<string, Note>;
    private _notesOfBeat!: Map<string, string[]>;
    private _tappedNotes!: Map<string, boolean>;
    private _lyricsByTrack!: Map<string, Lyrics[]>;
    private _soundsByTrack!: Map<string, Map<string, GpifSound>>;
    private _hasAnacrusis: boolean = false;
    private _articulationByName!: Map<string, InstrumentArticulation>;
    private _skipApplyLyrics: boolean = false;

    public parseXml(xml: string, settings: Settings): void {
        this._masterTrackAutomations = new Map<number, Automation[]>();
        this._automationsPerTrackIdAndBarIndex = new Map<string, Map<number, Automation[]>>();
        this._tracksMapping = [];
        this._tracksById = new Map<string, Track>();
        this._masterBars = [];
        this._barsOfMasterBar = [];
        this._voicesOfBar = new Map<string, string[]>();
        this._barsById = new Map<string, Bar>();
        this._voiceById = new Map<string, Voice>();
        this._beatsOfVoice = new Map<string, string[]>();
        this._beatById = new Map<string, Beat>();
        this._rhythmOfBeat = new Map<string, string>();
        this._rhythmById = new Map<string, GpifRhythm>();
        this._notesOfBeat = new Map<string, string[]>();
        this._noteById = new Map<string, Note>();
        this._tappedNotes = new Map<string, boolean>();
        this._lyricsByTrack = new Map<string, Lyrics[]>();
        this._soundsByTrack = new Map<string, Map<string, GpifSound>>();
        this._skipApplyLyrics = false;

        let dom: XmlDocument = new XmlDocument();
        try {
            dom.parse(xml);
        } catch (e) {
            throw new UnsupportedFormatError('Could not parse XML', e as Error);
        }

        this.parseDom(dom);
        this.buildModel();
        this.score.finish(settings);
        if (!this._skipApplyLyrics && this._lyricsByTrack.size > 0) {
            for (const [t, lyrics] of this._lyricsByTrack) {
                let track: Track = this._tracksById.get(t)!;
                track.applyLyrics(lyrics);
            }
        }
    }

    private parseDom(dom: XmlDocument): void {
        let root: XmlNode | null = dom.firstElement;
        if (!root) {
            return;
        }
        // the XML uses IDs for referring elements within the
        //  Therefore we do the parsing in 2 steps:
        // - at first we read all model elements and store them by ID in a lookup table
        // - after that we need to join up the information.
        if (root.localName === 'GPIF') {
            this.score = new Score();
            // parse all children
            for (let n of root.childNodes) {
                if (n.nodeType === XmlNodeType.Element) {
                    switch (n.localName) {
                        case 'Score':
                            this.parseScoreNode(n);
                            break;
                        case 'MasterTrack':
                            this.parseMasterTrackNode(n);
                            break;
                        case 'Tracks':
                            this.parseTracksNode(n);
                            break;
                        case 'MasterBars':
                            this.parseMasterBarsNode(n);
                            break;
                        case 'Bars':
                            this.parseBars(n);
                            break;
                        case 'Voices':
                            this.parseVoices(n);
                            break;
                        case 'Beats':
                            this.parseBeats(n);
                            break;
                        case 'Notes':
                            this.parseNotes(n);
                            break;
                        case 'Rhythms':
                            this.parseRhythms(n);
                            break;
                    }
                }
            }
        } else {
            throw new UnsupportedFormatError('Root node of XML was not GPIF');
        }
    }

    //
    // <Score>...</Score>
    //
    private parseScoreNode(element: XmlNode): void {
        for (let c of element.childNodes) {
            if (c.nodeType === XmlNodeType.Element) {
                switch (c.localName) {
                    case 'Title':
                        this.score.title = c.firstChild!.innerText;
                        break;
                    case 'SubTitle':
                        this.score.subTitle = c.firstChild!.innerText;
                        break;
                    case 'Artist':
                        this.score.artist = c.firstChild!.innerText;
                        break;
                    case 'Album':
                        this.score.album = c.firstChild!.innerText;
                        break;
                    case 'Words':
                        this.score.words = c.firstChild!.innerText;
                        break;
                    case 'Music':
                        this.score.music = c.firstChild!.innerText;
                        break;
                    case 'WordsAndMusic':
                        if (c.firstChild && c.firstChild.innerText !== '') {
                            let wordsAndMusic: string = c.firstChild.innerText;
                            if (wordsAndMusic && !this.score.words) {
                                this.score.words = wordsAndMusic;
                            }
                            if (wordsAndMusic && !this.score.music) {
                                this.score.music = wordsAndMusic;
                            }
                        }
                        break;
                    case 'Copyright':
                        this.score.copyright = c.firstChild!.innerText;
                        break;
                    case 'Tabber':
                        this.score.tab = c.firstChild!.innerText;
                        break;
                    case 'Instructions':
                        this.score.instructions = c.firstChild!.innerText;
                        break;
                    case 'Notices':
                        this.score.notices = c.firstChild!.innerText;
                        break;
                }
            }
        }
    }

    //
    // <MasterTrack>...</MasterTrack>
    //
    private parseMasterTrackNode(node: XmlNode): void {
        for (let c of node.childNodes) {
            if (c.nodeType === XmlNodeType.Element) {
                switch (c.localName) {
                    case 'Automations':
                        this.parseAutomations(c, this._masterTrackAutomations, null);
                        break;
                    case 'Tracks':
                        this._tracksMapping = c.innerText.split(' ');
                        break;
                    case 'Anacrusis':
                        this._hasAnacrusis = true;
                        break;
                }
            }
        }
    }

    private parseAutomations(node: XmlNode, automations: Map<number, Automation[]>, sounds: Map<string, GpifSound> | null): void {
        for (let c of node.childNodes) {
            if (c.nodeType === XmlNodeType.Element) {
                switch (c.localName) {
                    case 'Automation':
                        this.parseAutomation(c, automations, sounds);
                        break;
                }
            }
        }
    }

    private parseAutomation(node: XmlNode, automations: Map<number, Automation[]>, sounds: Map<string, GpifSound> | null): void {
        let type: string | null = null;
        let isLinear: boolean = false;
        let barIndex: number = -1;
        let ratioPosition: number = 0;
        let numberValue: number = 0;
        let textValue: string | null = null;
        let reference: number = 0;
        let text: string | null = null;
        for (let c of node.childNodes) {
            if (c.nodeType === XmlNodeType.Element) {
                switch (c.localName) {
                    case 'Type':
                        type = c.innerText;
                        break;
                    case 'Linear':
                        isLinear = c.innerText.toLowerCase() === 'true';
                        break;
                    case 'Bar':
                        barIndex = parseInt(c.innerText);
                        break;
                    case 'Position':
                        ratioPosition = parseFloat(c.innerText);
                        break;
                    case 'Value':
                        if (c.firstElement && c.firstElement.nodeType === XmlNodeType.CDATA) {
                            textValue = c.innerText;
                        } else {
                            let parts: string[] = c.innerText.split(' ');
                            // Issue 391: Some GPX files might have
                            // single floating point value.
                            if (parts.length === 1) {
                                numberValue = parseFloat(parts[0]);
                                reference = 1;
                            } else {
                                numberValue = parseFloat(parts[0]);
                                reference = parseInt(parts[1]);
                            }
                        }
                        break;
                    case 'Text':
                        text = c.innerText;
                        break;
                }
            }
        }
        if (!type) {
            return;
        }
        let automation: Automation | null = null;
        switch (type) {
            case 'Tempo':
                automation = Automation.buildTempoAutomation(isLinear, ratioPosition, numberValue, reference);
                break;
            case 'Sound':
                if (textValue && sounds && sounds.has(textValue)) {
                    automation = Automation.buildInstrumentAutomation(isLinear, ratioPosition, sounds.get(textValue)!.program);
                }
                break;
        }
        if (automation) {
            if (text) {
                automation.text = text;
            }

            if (barIndex >= 0) {
                if (!automations.has(barIndex)) {
                    automations.set(barIndex, []);
                }
                automations.get(barIndex)!.push(automation);
            }
        }
    }

    //
    // <Tracks>...</Tracks>
    //
    private parseTracksNode(node: XmlNode): void {
        for (let c of node.childNodes) {
            if (c.nodeType === XmlNodeType.Element) {
                switch (c.localName) {
                    case 'Track':
                        this.parseTrack(c);
                        break;
                }
            }
        }
    }

    private parseTrack(node: XmlNode): void {
        this._articulationByName = new Map<string, InstrumentArticulation>();

        let track: Track = new Track();
        track.ensureStaveCount(1);
        let staff: Staff = track.staves[0];
        staff.showStandardNotation = true;
        let trackId: string = node.getAttribute('id');

        for (let c of node.childNodes) {
            if (c.nodeType === XmlNodeType.Element) {
                switch (c.localName) {
                    case 'Name':
                        track.name = c.innerText;
                        break;
                    case 'Color':
                        let parts: string[] = c.innerText.split(' ');
                        if (parts.length >= 3) {
                            let r: number = parseInt(parts[0]);
                            let g: number = parseInt(parts[1]);
                            let b: number = parseInt(parts[2]);
                            track.color = new Color(r, g, b, 0xff);
                        }
                        break;
                    case 'Instrument':
                        let instrumentName: string = c.getAttribute('ref');
                        if (instrumentName.endsWith('-gs') || instrumentName.endsWith('GrandStaff')) {
                            track.ensureStaveCount(2);
                            track.staves[1].showStandardNotation = true;
                        }
                        break;
                    case 'InstrumentSet':
                        this.parseInstrumentSet(track, c);
                        break;
                    case 'NotationPatch':
                        this.parseNotationPatch(track, c);
                        break;
                    case 'ShortName':
                        track.shortName = c.innerText;
                        break;
                    case 'Lyrics':
                        this.parseLyrics(trackId, c);
                        break;
                    case 'Properties':
                        this.parseTrackProperties(track, c);
                        break;
                    case 'GeneralMidi':
                    case 'MidiConnection':
                    case 'MIDISettings':
                        this.parseGeneralMidi(track, c);
                        break;
                    case 'Sounds':
                        this.parseSounds(trackId, track, c);
                        break;
                    case 'PlaybackState':
                        let state: string = c.innerText;
                        track.playbackInfo.isSolo = state === 'Solo';
                        track.playbackInfo.isMute = state === 'Mute';
                        break;
                    case 'PartSounding':
                        this.parsePartSounding(track, c);
                        break;
                    case 'Staves':
                        this.parseStaves(track, c);
                        break;
                    case 'Transpose':
                        this.parseTranspose(track, c);
                        break;
                    case 'RSE':
                        this.parseRSE(track, c);
                        break;
                    case 'Automations':
                        this.parseTrackAutomations(trackId, c);
                        break;
                }
            }
        }
        this._tracksById.set(trackId, track);
    }

    private parseTrackAutomations(trackId: string, c: XmlNode) {
        const trackAutomations = new Map<number, Automation[]>()
        this._automationsPerTrackIdAndBarIndex.set(trackId, trackAutomations)
        this.parseAutomations(c, trackAutomations, this._soundsByTrack.get(trackId)!);
    }

    private parseNotationPatch(track: Track, node: XmlNode) {
        for (let c of node.childNodes) {
            if (c.nodeType === XmlNodeType.Element) {
                switch (c.localName) {
                    case 'LineCount':
                        const lineCount = parseInt(c.innerText);
                        for (let staff of track.staves) {
                            staff.standardNotationLineCount = lineCount;
                        }
                        break;
                    case 'Elements':
                        this.parseElements(track, c);
                        break;
                }
            }
        }
    }

    private parseInstrumentSet(track: Track, node: XmlNode): void {
        for (let c of node.childNodes) {
            if (c.nodeType === XmlNodeType.Element) {
                switch (c.localName) {
                    case 'Type':
                        switch (c.innerText) {
                            case 'drumKit':
                                for (let staff of track.staves) {
                                    staff.isPercussion = true;
                                }
                                break;
                        }
                        if (c.innerText === 'drumKit') {
                            for (let staff of track.staves) {
                                staff.isPercussion = true;
                            }
                        }
                        break;
                    case 'Elements':
                        this.parseElements(track, c);
                        break;
                    case 'LineCount':
                        const lineCount = parseInt(c.innerText);
                        for (let staff of track.staves) {
                            staff.standardNotationLineCount = lineCount;
                        }
                        break;
                }
            }
        }
    }
    private parseElements(track: Track, node: XmlNode) {
        for (let c of node.childNodes) {
            if (c.nodeType === XmlNodeType.Element) {
                switch (c.localName) {
                    case 'Element':
                        this.parseElement(track, c);
                        break;
                }
            }
        }
    }

    private parseElement(track: Track, node: XmlNode) {
        const typeElement = node.findChildElement('Type');
        const type = typeElement ? typeElement.innerText : "";
        for (let c of node.childNodes) {
            if (c.nodeType === XmlNodeType.Element) {
                switch (c.localName) {
                    case 'Name':
                    case 'Articulations':
                        this.parseArticulations(track, c, type);
                        break;
                }
            }
        }
    }
    private parseArticulations(track: Track, node: XmlNode, elementType: string) {
        for (let c of node.childNodes) {
            if (c.nodeType === XmlNodeType.Element) {
                switch (c.localName) {
                    case 'Articulation':
                        this.parseArticulation(track, c, elementType);
                        break;
                }
            }
        }
    }

    private parseArticulation(track: Track, node: XmlNode, elementType: string) {
        const articulation = new InstrumentArticulation();
        articulation.outputMidiNumber = -1;
        articulation.elementType = elementType;
        let name = '';
        for (let c of node.childNodes) {
            if (c.nodeType === XmlNodeType.Element) {
                const txt = c.innerText;
                switch (c.localName) {
                    case 'Name':
                        name = c.innerText;
                        break;
                    case 'OutputMidiNumber':
                        if (txt.length > 0) {
                            articulation.outputMidiNumber = parseInt(txt);
                        }
                        break;
                    case 'TechniqueSymbol':
                        articulation.techniqueSymbol = this.parseTechniqueSymbol(txt);
                        break;
                    case 'TechniquePlacement':
                        switch (txt) {
                            case 'outside':
                                articulation.techniqueSymbolPlacement = TextBaseline.Bottom;
                                break;
                            case 'inside':
                                articulation.techniqueSymbolPlacement = TextBaseline.Middle;
                                break;
                            case 'above':
                                articulation.techniqueSymbolPlacement = TextBaseline.Bottom;
                                break;
                            case 'below':
                                articulation.techniqueSymbolPlacement = TextBaseline.Top;
                                break;
                        }
                        break;
                    case 'Noteheads':
                        const noteHeadsTxt = txt.split(' ');
                        if (noteHeadsTxt.length >= 1) {
                            articulation.noteHeadDefault = this.parseNoteHead(noteHeadsTxt[0]);
                        }
                        if (noteHeadsTxt.length >= 2) {
                            articulation.noteHeadHalf = this.parseNoteHead(noteHeadsTxt[1]);
                        }
                        if (noteHeadsTxt.length >= 3) {
                            articulation.noteHeadWhole = this.parseNoteHead(noteHeadsTxt[2]);
                        }

                        if (articulation.noteHeadHalf == MusicFontSymbol.None) {
                            articulation.noteHeadHalf = articulation.noteHeadDefault;
                        }

                        if (articulation.noteHeadWhole == MusicFontSymbol.None) {
                            articulation.noteHeadWhole = articulation.noteHeadDefault;
                        }

                        break;
                    case 'StaffLine':
                        if (txt.length > 0) {
                            articulation.staffLine = parseInt(txt);
                        }
                        break;
                }
            }
        }

        if (articulation.outputMidiNumber !== -1) {
            track.percussionArticulations.push(articulation);
            if (name.length > 0) {
                this._articulationByName.set(name, articulation);
            }
        } else if (name.length > 0 && this._articulationByName.has(name)) {
            this._articulationByName.get(name)!.staffLine = articulation.staffLine;
        }
    }

    private parseTechniqueSymbol(txt: string): MusicFontSymbol {
        switch (txt) {
            case 'pictEdgeOfCymbal':
                return MusicFontSymbol.PictEdgeOfCymbal;
            case 'articStaccatoAbove':
                return MusicFontSymbol.ArticStaccatoAbove;
            case 'noteheadParenthesis':
                return MusicFontSymbol.NoteheadParenthesis;
            case 'stringsUpBow':
                return MusicFontSymbol.StringsUpBow;
            case 'stringsDownBow':
                return MusicFontSymbol.StringsDownBow;
            case 'guitarGolpe':
                return MusicFontSymbol.GuitarGolpe;
            default:
                return MusicFontSymbol.None;
        }
    }

    private parseNoteHead(txt: string): MusicFontSymbol {
        switch (txt) {
            case 'noteheadDoubleWholeSquare':
                return MusicFontSymbol.NoteheadDoubleWholeSquare;
            case 'noteheadDoubleWhole':
                return MusicFontSymbol.NoteheadDoubleWhole;
            case 'noteheadWhole':
                return MusicFontSymbol.NoteheadWhole;
            case 'noteheadHalf':
                return MusicFontSymbol.NoteheadHalf;
            case 'noteheadBlack':
                return MusicFontSymbol.NoteheadBlack;
            case 'noteheadNull':
                return MusicFontSymbol.NoteheadNull;
            case 'noteheadXOrnate':
                return MusicFontSymbol.NoteheadXOrnate;
            case 'noteheadTriangleUpWhole':
                return MusicFontSymbol.NoteheadTriangleUpWhole;
            case 'noteheadTriangleUpHalf':
                return MusicFontSymbol.NoteheadTriangleUpHalf;
            case 'noteheadTriangleUpBlack':
                return MusicFontSymbol.NoteheadTriangleUpBlack;
            case 'noteheadDiamondBlackWide':
                return MusicFontSymbol.NoteheadDiamondBlackWide;
            case 'noteheadDiamondWhite':
                return MusicFontSymbol.NoteheadDiamondWhite;
            case 'noteheadDiamondWhiteWide':
                return MusicFontSymbol.NoteheadDiamondWhiteWide;
            case 'noteheadCircleX':
                return MusicFontSymbol.NoteheadCircleX;
            case 'noteheadXWhole':
                return MusicFontSymbol.NoteheadXWhole;
            case 'noteheadXHalf':
                return MusicFontSymbol.NoteheadXHalf;
            case 'noteheadXBlack':
                return MusicFontSymbol.NoteheadXBlack;
            case 'noteheadParenthesis':
                return MusicFontSymbol.NoteheadParenthesis;
            case 'noteheadSlashedBlack2':
                return MusicFontSymbol.NoteheadSlashedBlack2;
            case 'noteheadCircleSlash':
                return MusicFontSymbol.NoteheadCircleSlash;
            case 'noteheadHeavyX':
                return MusicFontSymbol.NoteheadHeavyX;
            case 'noteheadHeavyXHat':
                return MusicFontSymbol.NoteheadHeavyXHat;
            default:
                Logger.warning('GPIF', 'Unknown notehead symbol', txt);
                return MusicFontSymbol.None;
        }
    }

    private parseStaves(track: Track, node: XmlNode): void {
        let staffIndex: number = 0;
        for (let c of node.childNodes) {
            if (c.nodeType === XmlNodeType.Element) {
                switch (c.localName) {
                    case 'Staff':
                        track.ensureStaveCount(staffIndex + 1);
                        let staff: Staff = track.staves[staffIndex];
                        this.parseStaff(staff, c);
                        staffIndex++;
                        break;
                }
            }
        }
    }

    private parseStaff(staff: Staff, node: XmlNode): void {
        for (let c of node.childNodes) {
            if (c.nodeType === XmlNodeType.Element) {
                switch (c.localName) {
                    case 'Properties':
                        this.parseStaffProperties(staff, c);
                        break;
                }
            }
        }
    }

    private parseStaffProperties(staff: Staff, node: XmlNode): void {
        for (let c of node.childNodes) {
            if (c.nodeType === XmlNodeType.Element) {
                switch (c.localName) {
                    case 'Property':
                        this.parseStaffProperty(staff, c);
                        break;
                }
            }
        }
    }

    private parseStaffProperty(staff: Staff, node: XmlNode): void {
        let propertyName: string = node.getAttribute('name');
        switch (propertyName) {
            case 'Tuning':
                for (let c of node.childNodes) {
                    if (c.nodeType === XmlNodeType.Element) {
                        switch (c.localName) {
                            case 'Pitches':
                                let tuningParts: string[] = node.findChildElement('Pitches')!.innerText.split(' ');
                                let tuning = new Array<number>(tuningParts.length);
                                for (let i: number = 0; i < tuning.length; i++) {
                                    tuning[tuning.length - 1 - i] = parseInt(tuningParts[i]);
                                }
                                staff.stringTuning.tunings = tuning;
                                break;
                            case 'Label':
                                staff.stringTuning.name = c.innerText;
                                break;
                        }
                    }
                }

                if (!staff.isPercussion) {
                    staff.showTablature = true;
                }

                break;
            case 'DiagramCollection':
            case 'ChordCollection':
                this.parseDiagramCollectionForStaff(staff, node);
                break;
            case 'CapoFret':
                let capo: number = parseInt(node.findChildElement('Fret')!.innerText);
                staff.capo = capo;
                break;
        }
    }

    private parseLyrics(trackId: string, node: XmlNode): void {
        let tracks: Lyrics[] = [];
        for (let c of node.childNodes) {
            if (c.nodeType === XmlNodeType.Element) {
                switch (c.localName) {
                    case 'Line':
                        tracks.push(this.parseLyricsLine(c));
                        break;
                }
            }
        }
        this._lyricsByTrack.set(trackId, tracks);
    }

    private parseLyricsLine(node: XmlNode): Lyrics {
        let lyrics: Lyrics = new Lyrics();
        for (let c of node.childNodes) {
            if (c.nodeType === XmlNodeType.Element) {
                switch (c.localName) {
                    case 'Offset':
                        lyrics.startBar = parseInt(c.innerText);
                        break;
                    case 'Text':
                        lyrics.text = c.innerText;
                        break;
                }
            }
        }
        return lyrics;
    }

    private parseDiagramCollectionForTrack(track: Track, node: XmlNode): void {
        let items: XmlNode = node.findChildElement('Items')!;
        for (let c of items.childNodes) {
            if (c.nodeType === XmlNodeType.Element) {
                switch (c.localName) {
                    case 'Item':
                        this.parseDiagramItemForTrack(track, c);
                        break;
                }
            }
        }
    }

    private parseDiagramCollectionForStaff(staff: Staff, node: XmlNode): void {
        let items: XmlNode = node.findChildElement('Items')!;
        for (let c of items.childNodes) {
            if (c.nodeType === XmlNodeType.Element) {
                switch (c.localName) {
                    case 'Item':
                        this.parseDiagramItemForStaff(staff, c);
                        break;
                }
            }
        }
    }

    private parseDiagramItemForTrack(track: Track, node: XmlNode): void {
        let chord: Chord = new Chord();
        let chordId: string = node.getAttribute('id');
        for (let staff of track.staves) {
            staff.addChord(chordId, chord);
        }
        this.parseDiagramItemForChord(chord, node);
    }

    private parseDiagramItemForStaff(staff: Staff, node: XmlNode): void {
        let chord: Chord = new Chord();
        let chordId: string = node.getAttribute('id');
        staff.addChord(chordId, chord);
        this.parseDiagramItemForChord(chord, node);
    }

    private parseDiagramItemForChord(chord: Chord, node: XmlNode): void {
        chord.name = node.getAttribute('name');
        let diagram: XmlNode = node.findChildElement('Diagram')!;
        let stringCount: number = parseInt(diagram.getAttribute('stringCount'));
        let baseFret: number = parseInt(diagram.getAttribute('baseFret'));
        chord.firstFret = baseFret + 1;
        for (let i: number = 0; i < stringCount; i++) {
            chord.strings.push(-1);
        }
        for (let c of diagram.childNodes) {
            if (c.nodeType === XmlNodeType.Element) {
                switch (c.localName) {
                    case 'Fret':
                        let guitarString: number = parseInt(c.getAttribute('string'));
                        chord.strings[stringCount - guitarString - 1] = baseFret + parseInt(c.getAttribute('fret'));
                        break;
                    case 'Fingering':
                        let existingFingers: Map<Fingers, boolean> = new Map<Fingers, boolean>();
                        for (let p of c.childNodes) {
                            if (p.nodeType === XmlNodeType.Element) {
                                switch (p.localName) {
                                    case 'Position':
                                        let finger: Fingers = Fingers.Unknown;
                                        let fret: number = baseFret + parseInt(p.getAttribute('fret'));
                                        switch (p.getAttribute('finger')) {
                                            case 'Index':
                                                finger = Fingers.IndexFinger;
                                                break;
                                            case 'Middle':
                                                finger = Fingers.MiddleFinger;
                                                break;
                                            case 'Rank':
                                                finger = Fingers.AnnularFinger;
                                                break;
                                            case 'Pinky':
                                                finger = Fingers.LittleFinger;
                                                break;
                                            case 'Thumb':
                                                finger = Fingers.Thumb;
                                                break;
                                            case 'None':
                                                break;
                                        }
                                        if (finger !== Fingers.Unknown) {
                                            if (existingFingers.has(finger)) {
                                                chord.barreFrets.push(fret);
                                            } else {
                                                existingFingers.set(finger, true);
                                            }
                                        }
                                        break;
                                }
                            }
                        }
                        break;
                    case 'Property':
                        switch (c.getAttribute('name')) {
                            case 'ShowName':
                                chord.showName = c.getAttribute('value') === 'true';
                                break;
                            case 'ShowDiagram':
                                chord.showDiagram = c.getAttribute('value') === 'true';
                                break;
                            case 'ShowFingering':
                                chord.showFingering = c.getAttribute('value') === 'true';
                                break;
                        }
                        break;
                }
            }
        }
    }

    private parseTrackProperties(track: Track, node: XmlNode): void {
        for (let c of node.childNodes) {
            if (c.nodeType === XmlNodeType.Element) {
                switch (c.localName) {
                    case 'Property':
                        this.parseTrackProperty(track, c);
                        break;
                }
            }
        }
    }

    private parseTrackProperty(track: Track, node: XmlNode): void {
        let propertyName: string = node.getAttribute('name');
        switch (propertyName) {
            case 'Tuning':
                let tuningParts: string[] = node.findChildElement('Pitches')!.innerText.split(' ');
                let tuning = new Array<number>(tuningParts.length);
                for (let i: number = 0; i < tuning.length; i++) {
                    tuning[tuning.length - 1 - i] = parseInt(tuningParts[i]);
                }
                for (let staff of track.staves) {
                    staff.stringTuning.tunings = tuning;
                    staff.showStandardNotation = true;
                    staff.showTablature = true;
                }
                break;
            case 'DiagramCollection':
            case 'ChordCollection':
                this.parseDiagramCollectionForTrack(track, node);
                break;
            case 'CapoFret':
                let capo: number = parseInt(node.findChildElement('Fret')!.innerText);
                for (let staff of track.staves) {
                    staff.capo = capo;
                }
                break;
        }
    }

    private parseGeneralMidi(track: Track, node: XmlNode): void {
        for (let c of node.childNodes) {
            if (c.nodeType === XmlNodeType.Element) {
                switch (c.localName) {
                    case 'Program':
                        track.playbackInfo.program = parseInt(c.innerText);
                        break;
                    case 'Port':
                        track.playbackInfo.port = parseInt(c.innerText);
                        break;
                    case 'PrimaryChannel':
                        track.playbackInfo.primaryChannel = parseInt(c.innerText);
                        break;
                    case 'SecondaryChannel':
                        track.playbackInfo.secondaryChannel = parseInt(c.innerText);
                        break;
                }
            }
        }
        let isPercussion: boolean = node.getAttribute('table') === 'Percussion';
        if (isPercussion) {
            for (let staff of track.staves) {
                staff.isPercussion = true;
            }
        }
    }

    private parseSounds(trackId: string, track: Track, node: XmlNode): void {
        for (let c of node.childNodes) {
            if (c.nodeType === XmlNodeType.Element) {
                switch (c.localName) {
                    case 'Sound':
                        this.parseSound(trackId, track, c);
                        break;
                }
            }
        }
    }

    private parseSound(trackId: string, track: Track, node: XmlNode): void {
        const sound = new GpifSound();
        for (let c of node.childNodes) {
            if (c.nodeType === XmlNodeType.Element) {
                switch (c.localName) {
                    case 'Name':
                        sound.name = c.innerText;
                        break;
                    case 'Path':
                        sound.path = c.innerText;
                        break;
                    case 'Role':
                        sound.role = c.innerText;
                        break;
                    case 'MIDI':
                        this.parseSoundMidi(sound, c);
                        break;
                }
            }
        }

        if (sound.role === 'Factory' || track.playbackInfo.program === 0) {
            track.playbackInfo.program = sound.program;
        }

        if (!this._soundsByTrack.has(trackId)) {
            this._soundsByTrack.set(trackId, new Map<string, GpifSound>());
        }

        this._soundsByTrack.get(trackId)!.set(sound.uniqueId, sound);
    }

    private parseSoundMidi(sound: GpifSound, node: XmlNode): void {
        for (let c of node.childNodes) {
            if (c.nodeType === XmlNodeType.Element) {
                switch (c.localName) {
                    case 'Program':
                        sound.program = parseInt(c.innerText);
                        break;
                }
            }
        }
    }

    private parsePartSounding(track: Track, node: XmlNode): void {
        for (let c of node.childNodes) {
            if (c.nodeType === XmlNodeType.Element) {
                switch (c.localName) {
                    case 'TranspositionPitch':
                        for (let staff of track.staves) {
                            staff.displayTranspositionPitch = parseInt(c.innerText);
                        }
                        break;
                }
            }
        }
    }

    private parseTranspose(track: Track, node: XmlNode): void {
        let octave: number = 0;
        let chromatic: number = 0;
        for (let c of node.childNodes) {
            if (c.nodeType === XmlNodeType.Element) {
                switch (c.localName) {
                    case 'Chromatic':
                        chromatic = parseInt(c.innerText);
                        break;
                    case 'Octave':
                        octave = parseInt(c.innerText);
                        break;
                }
            }
        }
        for (let staff of track.staves) {
            staff.displayTranspositionPitch = octave * 12 + chromatic;
        }
    }

    private parseRSE(track: Track, node: XmlNode): void {
        for (let c of node.childNodes) {
            if (c.nodeType === XmlNodeType.Element) {
                switch (c.localName) {
                    case 'ChannelStrip':
                        this.parseChannelStrip(track, c);
                        break;
                }
            }
        }
    }

    private parseChannelStrip(track: Track, node: XmlNode): void {
        for (let c of node.childNodes) {
            if (c.nodeType === XmlNodeType.Element) {
                switch (c.localName) {
                    case 'Parameters':
                        this.parseChannelStripParameters(track, c);
                        break;
                }
            }
        }
    }

    private parseChannelStripParameters(track: Track, node: XmlNode): void {
        if (node.firstChild && node.firstChild.value) {
            let parameters = node.firstChild.value.split(' ');
            if (parameters.length >= 12) {
                track.playbackInfo.balance = Math.floor(parseFloat(parameters[11]) * 16);
                track.playbackInfo.volume = Math.floor(parseFloat(parameters[12]) * 16);
            }
        }
    }

    //
    // <MasterBars>...</MasterBars>
    //
    private parseMasterBarsNode(node: XmlNode): void {
        for (let c of node.childNodes) {
            if (c.nodeType === XmlNodeType.Element) {
                switch (c.localName) {
                    case 'MasterBar':
                        this.parseMasterBar(c);
                        break;
                }
            }
        }
    }

    private parseMasterBar(node: XmlNode): void {
        let masterBar: MasterBar = new MasterBar();
        if (this._masterBars.length === 0 && this._hasAnacrusis) {
            masterBar.isAnacrusis = true;
        }
        for (let c of node.childNodes) {
            if (c.nodeType === XmlNodeType.Element) {
                switch (c.localName) {
                    case 'Time':
                        let timeParts: string[] = c.innerText.split('/');
                        masterBar.timeSignatureNumerator = parseInt(timeParts[0]);
                        masterBar.timeSignatureDenominator = parseInt(timeParts[1]);
                        break;
                    case 'DoubleBar':
                        masterBar.isDoubleBar = true;
                        break;
                    case 'Section':
                        masterBar.section = new Section();
                        masterBar.section.marker = c.findChildElement('Letter')!.innerText;
                        masterBar.section.text = c.findChildElement('Text')!.innerText;
                        break;
                    case 'Repeat':
                        if (c.getAttribute('start').toLowerCase() === 'true') {
                            masterBar.isRepeatStart = true;
                        }
                        if (c.getAttribute('end').toLowerCase() === 'true' && c.getAttribute('count')) {
                            masterBar.repeatCount = parseInt(c.getAttribute('count'));
                        }
                        break;
                    case 'AlternateEndings':
                        let alternateEndings: string[] = c.innerText.split(' ');
                        let i: number = 0;
                        for (let k: number = 0; k < alternateEndings.length; k++) {
                            i = i | (1 << (-1 + parseInt(alternateEndings[k])));
                        }
                        masterBar.alternateEndings = i;
                        break;
                    case 'Bars':
                        this._barsOfMasterBar.push(c.innerText.split(' '));
                        break;
                    case 'TripletFeel':
                        switch (c.innerText) {
                            case 'NoTripletFeel':
                                masterBar.tripletFeel = TripletFeel.NoTripletFeel;
                                break;
                            case 'Triplet8th':
                                masterBar.tripletFeel = TripletFeel.Triplet8th;
                                break;
                            case 'Triplet16th':
                                masterBar.tripletFeel = TripletFeel.Triplet16th;
                                break;
                            case 'Dotted8th':
                                masterBar.tripletFeel = TripletFeel.Dotted8th;
                                break;
                            case 'Dotted16th':
                                masterBar.tripletFeel = TripletFeel.Dotted16th;
                                break;
                            case 'Scottish8th':
                                masterBar.tripletFeel = TripletFeel.Scottish8th;
                                break;
                            case 'Scottish16th':
                                masterBar.tripletFeel = TripletFeel.Scottish16th;
                                break;
                        }
                        break;
                    case 'Key':
                        masterBar.keySignature = parseInt(
                            c.findChildElement('AccidentalCount')!.innerText
                        ) as KeySignature;
                        let mode: XmlNode = c.findChildElement('Mode')!;
                        if (mode) {
                            switch (mode.innerText.toLowerCase()) {
                                case 'major':
                                    masterBar.keySignatureType = KeySignatureType.Major;
                                    break;
                                case 'minor':
                                    masterBar.keySignatureType = KeySignatureType.Minor;
                                    break;
                            }
                        }
                        break;
                    case 'Fermatas':
                        this.parseFermatas(masterBar, c);
                        break;
                }
            }
        }
        this._masterBars.push(masterBar);
    }

    private parseFermatas(masterBar: MasterBar, node: XmlNode): void {
        for (let c of node.childNodes) {
            if (c.nodeType === XmlNodeType.Element) {
                switch (c.localName) {
                    case 'Fermata':
                        this.parseFermata(masterBar, c);
                        break;
                }
            }
        }
    }

    private parseFermata(masterBar: MasterBar, node: XmlNode): void {
        let offset: number = 0;
        let fermata: Fermata = new Fermata();
        for (let c of node.childNodes) {
            if (c.nodeType === XmlNodeType.Element) {
                switch (c.localName) {
                    case 'Type':
                        switch (c.innerText) {
                            case 'Short':
                                fermata.type = FermataType.Short;
                                break;
                            case 'Medium':
                                fermata.type = FermataType.Medium;
                                break;
                            case 'Long':
                                fermata.type = FermataType.Long;
                                break;
                        }
                        break;
                    case 'Length':
                        fermata.length = parseFloat(c.innerText);
                        break;
                    case 'Offset':
                        let parts: string[] = c.innerText.split('/');
                        if (parts.length === 2) {
                            let numerator: number = parseInt(parts[0]);
                            let denominator: number = parseInt(parts[1]);
                            offset = ((numerator / denominator) * MidiUtils.QuarterTime) | 0;
                        }
                        break;
                }
            }
        }
        masterBar.addFermata(offset, fermata);
    }

    //
    // <Bars>...</Bars>
    //
    private parseBars(node: XmlNode): void {
        for (let c of node.childNodes) {
            if (c.nodeType === XmlNodeType.Element) {
                switch (c.localName) {
                    case 'Bar':
                        this.parseBar(c);
                        break;
                }
            }
        }
    }

    private parseBar(node: XmlNode): void {
        let bar: Bar = new Bar();
        let barId: string = node.getAttribute('id');
        for (let c of node.childNodes) {
            if (c.nodeType === XmlNodeType.Element) {
                switch (c.localName) {
                    case 'Voices':
                        this._voicesOfBar.set(barId, c.innerText.split(' '));
                        break;
                    case 'Clef':
                        switch (c.innerText) {
                            case 'Neutral':
                                bar.clef = Clef.Neutral;
                                break;
                            case 'G2':
                                bar.clef = Clef.G2;
                                break;
                            case 'F4':
                                bar.clef = Clef.F4;
                                break;
                            case 'C4':
                                bar.clef = Clef.C4;
                                break;
                            case 'C3':
                                bar.clef = Clef.C3;
                                break;
                        }
                        break;
                    case 'Ottavia':
                        switch (c.innerText) {
                            case '8va':
                                bar.clefOttava = Ottavia._8va;
                                break;
                            case '15ma':
                                bar.clefOttava = Ottavia._15ma;
                                break;
                            case '8vb':
                                bar.clefOttava = Ottavia._8vb;
                                break;
                            case '15mb':
                                bar.clefOttava = Ottavia._15mb;
                                break;
                        }
                        break;
                    case 'SimileMark':
                        switch (c.innerText) {
                            case 'Simple':
                                bar.simileMark = SimileMark.Simple;
                                break;
                            case 'FirstOfDouble':
                                bar.simileMark = SimileMark.FirstOfDouble;
                                break;
                            case 'SecondOfDouble':
                                bar.simileMark = SimileMark.SecondOfDouble;
                                break;
                        }
                        break;
                }
            }
        }
        this._barsById.set(barId, bar);
    }

    //
    // <Voices>...</Voices>
    //
    private parseVoices(node: XmlNode): void {
        for (let c of node.childNodes) {
            if (c.nodeType === XmlNodeType.Element) {
                switch (c.localName) {
                    case 'Voice':
                        this.parseVoice(c);
                        break;
                }
            }
        }
    }

    private parseVoice(node: XmlNode): void {
        let voice: Voice = new Voice();
        let voiceId: string = node.getAttribute('id');
        for (let c of node.childNodes) {
            if (c.nodeType === XmlNodeType.Element) {
                switch (c.localName) {
                    case 'Beats':
                        this._beatsOfVoice.set(voiceId, c.innerText.split(' '));
                        break;
                }
            }
        }
        this._voiceById.set(voiceId, voice);
    }

    //
    // <Beats>...</Beats>
    //
    private parseBeats(node: XmlNode): void {
        for (let c of node.childNodes) {
            if (c.nodeType === XmlNodeType.Element) {
                switch (c.localName) {
                    case 'Beat':
                        this.parseBeat(c);
                        break;
                }
            }
        }
    }

    private parseBeat(node: XmlNode): void {
        let beat: Beat = new Beat();
        let beatId: string = node.getAttribute('id');
        for (let c of node.childNodes) {
            if (c.nodeType === XmlNodeType.Element) {
                switch (c.localName) {
                    case 'Notes':
                        this._notesOfBeat.set(beatId, c.innerText.split(' '));
                        break;
                    case 'Rhythm':
                        this._rhythmOfBeat.set(beatId, c.getAttribute('ref'));
                        break;
                    case 'Fadding':
                        if (c.innerText === 'FadeIn') {
                            beat.fadeIn = true;
                        }
                        break;
                    case 'Tremolo':
                        switch (c.innerText) {
                            case '1/2':
                                beat.tremoloSpeed = Duration.Eighth;
                                break;
                            case '1/4':
                                beat.tremoloSpeed = Duration.Sixteenth;
                                break;
                            case '1/8':
                                beat.tremoloSpeed = Duration.ThirtySecond;
                                break;
                        }
                        break;
                    case 'Chord':
                        beat.chordId = c.innerText;
                        break;
                    case 'Hairpin':
                        switch (c.innerText) {
                            case 'Crescendo':
                                beat.crescendo = CrescendoType.Crescendo;
                                break;
                            case 'Decrescendo':
                                beat.crescendo = CrescendoType.Decrescendo;
                                break;
                        }
                        break;
                    case 'Arpeggio':
                        if (c.innerText === 'Up') {
                            beat.brushType = BrushType.ArpeggioUp;
                        } else {
                            beat.brushType = BrushType.ArpeggioDown;
                        }
                        break;
                    case 'Properties':
                        this.parseBeatProperties(c, beat);
                        break;
                    case 'XProperties':
                        this.parseBeatXProperties(c, beat);
                        break;
                    case 'FreeText':
                        beat.text = c.innerText;
                        break;
                    case 'TransposedPitchStemOrientation':
                        switch (c.innerText) {
                            case 'Upward':
                                beat.preferredBeamDirection = BeamDirection.Up;
                                break;
                            case 'Downward':
                                beat.preferredBeamDirection = BeamDirection.Down;
                                break;
                        }
                        break;
                    case 'Dynamic':
                        switch (c.innerText) {
                            case 'PPP':
                                beat.dynamics = DynamicValue.PPP;
                                break;
                            case 'PP':
                                beat.dynamics = DynamicValue.PP;
                                break;
                            case 'P':
                                beat.dynamics = DynamicValue.P;
                                break;
                            case 'MP':
                                beat.dynamics = DynamicValue.MP;
                                break;
                            case 'MF':
                                beat.dynamics = DynamicValue.MF;
                                break;
                            case 'F':
                                beat.dynamics = DynamicValue.F;
                                break;
                            case 'FF':
                                beat.dynamics = DynamicValue.FF;
                                break;
                            case 'FFF':
                                beat.dynamics = DynamicValue.FFF;
                                break;
                        }
                        break;
                    case 'GraceNotes':
                        switch (c.innerText) {
                            case 'OnBeat':
                                beat.graceType = GraceType.OnBeat;
                                break;
                            case 'BeforeBeat':
                                beat.graceType = GraceType.BeforeBeat;
                                break;
                        }
                        break;
                    case 'Legato':
                        if (c.getAttribute('origin') === 'true') {
                            beat.isLegatoOrigin = true;
                        }
                        break;
                    case 'Whammy':
                        let whammyOrigin: BendPoint = new BendPoint(0, 0);
                        whammyOrigin.value = this.toBendValue(parseFloat(c.getAttribute('originValue')));
                        whammyOrigin.offset = this.toBendOffset(parseFloat(c.getAttribute('originOffset')));
                        beat.addWhammyBarPoint(whammyOrigin);
                        let whammyMiddle1: BendPoint = new BendPoint(0, 0);
                        whammyMiddle1.value = this.toBendValue(parseFloat(c.getAttribute('middleValue')));
                        whammyMiddle1.offset = this.toBendOffset(parseFloat(c.getAttribute('middleOffset1')));
                        beat.addWhammyBarPoint(whammyMiddle1);
                        let whammyMiddle2: BendPoint = new BendPoint(0, 0);
                        whammyMiddle2.value = this.toBendValue(parseFloat(c.getAttribute('middleValue')));
                        whammyMiddle2.offset = this.toBendOffset(parseFloat(c.getAttribute('middleOffset2')));
                        beat.addWhammyBarPoint(whammyMiddle2);
                        let whammyDestination: BendPoint = new BendPoint(0, 0);
                        whammyDestination.value = this.toBendValue(parseFloat(c.getAttribute('destinationValue')));
                        whammyDestination.offset = this.toBendOffset(parseFloat(c.getAttribute('destinationOffset')));
                        beat.addWhammyBarPoint(whammyDestination);
                        break;
                    case 'Ottavia':
                        switch (c.innerText) {
                            case '8va':
                                beat.ottava = Ottavia._8va;
                                break;
                            case '8vb':
                                beat.ottava = Ottavia._8vb;
                                break;
                            case '15ma':
                                beat.ottava = Ottavia._15ma;
                                break;
                            case '15mb':
                                beat.ottava = Ottavia._15mb;
                                break;
                        }
                        break;
                    case 'Lyrics':
                        beat.lyrics = this.parseBeatLyrics(c);
                        this._skipApplyLyrics = true;
                        break;
                }
            }
        }
        this._beatById.set(beatId, beat);
    }

    private parseBeatLyrics(node: XmlNode): string[] {
        const lines: string[] = [];

        for (let c of node.childNodes) {
            if (c.nodeType === XmlNodeType.Element) {
                switch (c.localName) {
                    case 'Line':
                        lines.push(c.innerText);
                        break;
                }
            }
        }

        return lines;
    }

    private parseBeatXProperties(node: XmlNode, beat: Beat): void {
        for (let c of node.childNodes) {
            if (c.nodeType === XmlNodeType.Element) {
                switch (c.localName) {
                    case 'XProperty':
                        let id: string = c.getAttribute('id');
                        let value: number = 0;
                        switch (id) {
                            case '1124204545':
                                value = parseInt(c.findChildElement('Int')!.innerText);
                                beat.invertBeamDirection = value === 1;
                                break;
                            case '687935489':
                                value = parseInt(c.findChildElement('Int')!.innerText);
                                beat.brushDuration = value;
                                break;
                        }
                        break;
                }
            }
        }
    }

    private parseBeatProperties(node: XmlNode, beat: Beat): void {
        let isWhammy: boolean = false;
        let whammyOrigin: BendPoint | null = null;
        let whammyMiddleValue: number | null = null;
        let whammyMiddleOffset1: number | null = null;
        let whammyMiddleOffset2: number | null = null;
        let whammyDestination: BendPoint | null = null;
        for (let c of node.childNodes) {
            if (c.nodeType === XmlNodeType.Element) {
                switch (c.localName) {
                    case 'Property':
                        let name: string = c.getAttribute('name');
                        switch (name) {
                            case 'Brush':
                                if (c.findChildElement('Direction')!.innerText === 'Up') {
                                    beat.brushType = BrushType.BrushUp;
                                } else {
                                    beat.brushType = BrushType.BrushDown;
                                }
                                break;
                            case 'PickStroke':
                                if (c.findChildElement('Direction')!.innerText === 'Up') {
                                    beat.pickStroke = PickStroke.Up;
                                } else {
                                    beat.pickStroke = PickStroke.Down;
                                }
                                break;
                            case 'Slapped':
                                if (c.findChildElement('Enable')) {
                                    beat.slap = true;
                                }
                                break;
                            case 'Popped':
                                if (c.findChildElement('Enable')) {
                                    beat.pop = true;
                                }
                                break;
                            case 'VibratoWTremBar':
                                switch (c.findChildElement('Strength')!.innerText) {
                                    case 'Wide':
                                        beat.vibrato = VibratoType.Wide;
                                        break;
                                    case 'Slight':
                                        beat.vibrato = VibratoType.Slight;
                                        break;
                                }
                                break;
                            case 'WhammyBar':
                                isWhammy = true;
                                break;
                            case 'WhammyBarExtend':
                                // not clear what this is used for
                                break;
                            case 'WhammyBarOriginValue':
                                if (!whammyOrigin) {
                                    whammyOrigin = new BendPoint(0, 0);
                                }
                                whammyOrigin.value = this.toBendValue(
                                    parseFloat(c.findChildElement('Float')!.innerText)
                                );
                                break;
                            case 'WhammyBarOriginOffset':
                                if (!whammyOrigin) {
                                    whammyOrigin = new BendPoint(0, 0);
                                }
                                whammyOrigin.offset = this.toBendOffset(
                                    parseFloat(c.findChildElement('Float')!.innerText)
                                );
                                break;
                            case 'WhammyBarMiddleValue':
                                whammyMiddleValue = this.toBendValue(
                                    parseFloat(c.findChildElement('Float')!.innerText)
                                );
                                break;
                            case 'WhammyBarMiddleOffset1':
                                whammyMiddleOffset1 = this.toBendOffset(
                                    parseFloat(c.findChildElement('Float')!.innerText)
                                );
                                break;
                            case 'WhammyBarMiddleOffset2':
                                whammyMiddleOffset2 = this.toBendOffset(
                                    parseFloat(c.findChildElement('Float')!.innerText)
                                );
                                break;
                            case 'WhammyBarDestinationValue':
                                if (!whammyDestination) {
                                    whammyDestination = new BendPoint(BendPoint.MaxPosition, 0);
                                }
                                whammyDestination.value = this.toBendValue(
                                    parseFloat(c.findChildElement('Float')!.innerText)
                                );
                                break;
                            case 'WhammyBarDestinationOffset':
                                if (!whammyDestination) {
                                    whammyDestination = new BendPoint(0, 0);
                                }
                                whammyDestination.offset = this.toBendOffset(
                                    parseFloat(c.findChildElement('Float')!.innerText)
                                );
                                break;
                        }
                        break;
                }
            }
        }
        if (isWhammy) {
            if (!whammyOrigin) {
                whammyOrigin = new BendPoint(0, 0);
            }
            if (!whammyDestination) {
                whammyDestination = new BendPoint(BendPoint.MaxPosition, 0);
            }
            beat.addWhammyBarPoint(whammyOrigin);
            if (whammyMiddleOffset1 && whammyMiddleValue) {
                beat.addWhammyBarPoint(new BendPoint(whammyMiddleOffset1, whammyMiddleValue));
            }
            if (whammyMiddleOffset2 && whammyMiddleValue) {
                beat.addWhammyBarPoint(new BendPoint(whammyMiddleOffset2, whammyMiddleValue));
            }
            if (!whammyMiddleOffset1 && !whammyMiddleOffset2 && whammyMiddleValue) {
                beat.addWhammyBarPoint(new BendPoint((BendPoint.MaxPosition / 2) | 0, whammyMiddleValue));
            }
            beat.addWhammyBarPoint(whammyDestination);
        }
    }

    //
    // <Notes>...</Notes>
    //
    private parseNotes(node: XmlNode): void {
        for (let c of node.childNodes) {
            if (c.nodeType === XmlNodeType.Element) {
                switch (c.localName) {
                    case 'Note':
                        this.parseNote(c);
                        break;
                }
            }
        }
    }

    private parseNote(node: XmlNode): void {
        let note: Note = new Note();
        let noteId: string = node.getAttribute('id');
        for (let c of node.childNodes) {
            if (c.nodeType === XmlNodeType.Element) {
                switch (c.localName) {
                    case 'Properties':
                        this.parseNoteProperties(c, note, noteId);
                        break;
                    case 'AntiAccent':
                        if (c.innerText.toLowerCase() === 'normal') {
                            note.isGhost = true;
                        }
                        break;
                    case 'LetRing':
                        note.isLetRing = true;
                        break;
                    case 'Trill':
                        note.trillValue = parseInt(c.innerText);
                        note.trillSpeed = Duration.Sixteenth;
                        break;
                    case 'Accent':
                        let accentFlags: number = parseInt(c.innerText);
                        if ((accentFlags & 0x01) !== 0) {
                            note.isStaccato = true;
                        }
                        if ((accentFlags & 0x04) !== 0) {
                            note.accentuated = AccentuationType.Heavy;
                        }
                        if ((accentFlags & 0x08) !== 0) {
                            note.accentuated = AccentuationType.Normal;
                        }
                        break;
                    case 'Tie':
                        if (c.getAttribute('destination').toLowerCase() === 'true') {
                            note.isTieDestination = true;
                        }
                        break;
                    case 'Vibrato':
                        switch (c.innerText) {
                            case 'Slight':
                                note.vibrato = VibratoType.Slight;
                                break;
                            case 'Wide':
                                note.vibrato = VibratoType.Wide;
                                break;
                        }
                        break;
                    case 'LeftFingering':
                        note.isFingering = true;
                        switch (c.innerText) {
                            case 'P':
                                note.leftHandFinger = Fingers.Thumb;
                                break;
                            case 'I':
                                note.leftHandFinger = Fingers.IndexFinger;
                                break;
                            case 'M':
                                note.leftHandFinger = Fingers.MiddleFinger;
                                break;
                            case 'A':
                                note.leftHandFinger = Fingers.AnnularFinger;
                                break;
                            case 'C':
                                note.leftHandFinger = Fingers.LittleFinger;
                                break;
                        }
                        break;
                    case 'RightFingering':
                        note.isFingering = true;
                        switch (c.innerText) {
                            case 'P':
                                note.rightHandFinger = Fingers.Thumb;
                                break;
                            case 'I':
                                note.rightHandFinger = Fingers.IndexFinger;
                                break;
                            case 'M':
                                note.rightHandFinger = Fingers.MiddleFinger;
                                break;
                            case 'A':
                                note.rightHandFinger = Fingers.AnnularFinger;
                                break;
                            case 'C':
                                note.rightHandFinger = Fingers.LittleFinger;
                                break;
                        }
                        break;
                    case 'InstrumentArticulation':
                        note.percussionArticulation = parseInt(c.innerText);
                        break;
                }
            }
        }
        this._noteById.set(noteId, note);
    }

    private parseNoteProperties(node: XmlNode, note: Note, noteId: string): void {
        let isBended: boolean = false;
        let bendOrigin: BendPoint | null = null;
        let bendMiddleValue: number | null = null;
        let bendMiddleOffset1: number | null = null;
        let bendMiddleOffset2: number | null = null;
        let bendDestination: BendPoint | null = null;

        // GP6 had percussion as element+variation
        let element: number = -1;
        let variation: number = -1;
        for (let c of node.childNodes) {
            if (c.nodeType === XmlNodeType.Element) {
                switch (c.localName) {
                    case 'Property':
                        let name: string = c.getAttribute('name');
                        switch (name) {
                            case 'String':
                                note.string = parseInt(c.findChildElement('String')!.innerText) + 1;
                                break;
                            case 'Fret':
                                note.fret = parseInt(c.findChildElement('Fret')!.innerText);
                                break;
                            case 'Element':
                                element = parseInt(c.findChildElement('Element')!.innerText);
                                break;
                            case 'Variation':
                                variation = parseInt(c.findChildElement('Variation')!.innerText);
                                break;
                            case 'Tapped':
                                this._tappedNotes.set(noteId, true);
                                break;
                            case 'HarmonicType':
                                let htype: XmlNode = c.findChildElement('HType')!;
                                if (htype) {
                                    switch (htype.innerText) {
                                        case 'NoHarmonic':
                                            note.harmonicType = HarmonicType.None;
                                            break;
                                        case 'Natural':
                                            note.harmonicType = HarmonicType.Natural;
                                            break;
                                        case 'Artificial':
                                            note.harmonicType = HarmonicType.Artificial;
                                            break;
                                        case 'Pinch':
                                            note.harmonicType = HarmonicType.Pinch;
                                            break;
                                        case 'Tap':
                                            note.harmonicType = HarmonicType.Tap;
                                            break;
                                        case 'Semi':
                                            note.harmonicType = HarmonicType.Semi;
                                            break;
                                        case 'Feedback':
                                            note.harmonicType = HarmonicType.Feedback;
                                            break;
                                    }
                                }
                                break;
                            case 'HarmonicFret':
                                let hfret: XmlNode = c.findChildElement('HFret')!;
                                if (hfret) {
                                    note.harmonicValue = parseFloat(hfret.innerText);
                                }
                                break;
                            case 'Muted':
                                if (c.findChildElement('Enable')) {
                                    note.isDead = true;
                                }
                                break;
                            case 'PalmMuted':
                                if (c.findChildElement('Enable')) {
                                    note.isPalmMute = true;
                                }
                                break;
                            case 'Octave':
                                note.octave = parseInt(c.findChildElement('Number')!.innerText);
                                // when exporting GP6 from GP7 the tone might be missing
                                if (note.tone === -1) {
                                    note.tone = 0;
                                }
                                break;
                            case 'Tone':
                                note.tone = parseInt(c.findChildElement('Step')!.innerText);
                                break;
                            case 'ConcertPitch':
                                this.parseConcertPitch(c, note);
                                break;
                            case 'Bended':
                                isBended = true;
                                break;
                            case 'BendOriginValue':
                                if (!bendOrigin) {
                                    bendOrigin = new BendPoint(0, 0);
                                }
                                bendOrigin.value = this.toBendValue(parseFloat(c.findChildElement('Float')!.innerText));
                                break;
                            case 'BendOriginOffset':
                                if (!bendOrigin) {
                                    bendOrigin = new BendPoint(0, 0);
                                }
                                bendOrigin.offset = this.toBendOffset(
                                    parseFloat(c.findChildElement('Float')!.innerText)
                                );
                                break;
                            case 'BendMiddleValue':
                                bendMiddleValue = this.toBendValue(parseFloat(c.findChildElement('Float')!.innerText));
                                break;
                            case 'BendMiddleOffset1':
                                bendMiddleOffset1 = this.toBendOffset(
                                    parseFloat(c.findChildElement('Float')!.innerText)
                                );
                                break;
                            case 'BendMiddleOffset2':
                                bendMiddleOffset2 = this.toBendOffset(
                                    parseFloat(c.findChildElement('Float')!.innerText)
                                );
                                break;
                            case 'BendDestinationValue':
                                if (!bendDestination) {
                                    bendDestination = new BendPoint(BendPoint.MaxPosition, 0);
                                }
                                bendDestination.value = this.toBendValue(
                                    parseFloat(c.findChildElement('Float')!.innerText)
                                );
                                break;
                            case 'BendDestinationOffset':
                                if (!bendDestination) {
                                    bendDestination = new BendPoint(0, 0);
                                }
                                bendDestination.offset = this.toBendOffset(
                                    parseFloat(c.findChildElement('Float')!.innerText)
                                );
                                break;
                            case 'HopoOrigin':
                                if (c.findChildElement('Enable')) {
                                    note.isHammerPullOrigin = true;
                                }
                                break;
                            case 'HopoDestination':
                                // NOTE: gets automatically calculated
                                // if (FindChildElement(node, "Enable"))
                                //     note.isHammerPullDestination = true;
                                break;
                            case 'LeftHandTapped':
                                note.isLeftHandTapped = true;
                                break;
                            case 'Slide':
                                let slideFlags: number = parseInt(c.findChildElement('Flags')!.innerText);
                                if ((slideFlags & 1) !== 0) {
                                    note.slideOutType = SlideOutType.Shift;
                                } else if ((slideFlags & 2) !== 0) {
                                    note.slideOutType = SlideOutType.Legato;
                                } else if ((slideFlags & 4) !== 0) {
                                    note.slideOutType = SlideOutType.OutDown;
                                } else if ((slideFlags & 8) !== 0) {
                                    note.slideOutType = SlideOutType.OutUp;
                                }
                                if ((slideFlags & 16) !== 0) {
                                    note.slideInType = SlideInType.IntoFromBelow;
                                } else if ((slideFlags & 32) !== 0) {
                                    note.slideInType = SlideInType.IntoFromAbove;
                                }
                                if ((slideFlags & 64) !== 0) {
                                    note.slideOutType = SlideOutType.PickSlideDown;
                                } else if ((slideFlags & 128) !== 0) {
                                    note.slideOutType = SlideOutType.PickSlideUp;
                                }
                                break;
                        }
                        break;
                }
            }
        }

        if (isBended) {
            if (!bendOrigin) {
                bendOrigin = new BendPoint(0, 0);
            }
            if (!bendDestination) {
                bendDestination = new BendPoint(BendPoint.MaxPosition, 0);
            }
            note.addBendPoint(bendOrigin);
            if (bendMiddleOffset1 && bendMiddleValue) {
                note.addBendPoint(new BendPoint(bendMiddleOffset1, bendMiddleValue));
            }
            if (bendMiddleOffset2 && bendMiddleValue) {
                note.addBendPoint(new BendPoint(bendMiddleOffset2, bendMiddleValue));
            }
            if (!bendMiddleOffset1 && !bendMiddleOffset2 && bendMiddleValue) {
                note.addBendPoint(new BendPoint((BendPoint.MaxPosition / 2) | 0, bendMiddleValue));
            }
            note.addBendPoint(bendDestination);
        }

        // map GP6 element and variation combos to midi numbers
        if (element !== -1 && variation !== -1) {
            note.percussionArticulation = PercussionMapper.articulationFromElementVariation(element, variation);
        }
    }

    private parseConcertPitch(node: XmlNode, note: Note) {
        const pitch = node.findChildElement('Pitch');
        if (pitch) {
            for (let c of pitch.childNodes) {
                if (c.nodeType === XmlNodeType.Element) {
                    switch (c.localName) {
                        case 'Accidental':
                            switch (c.innerText) {
                                case 'x':
                                    note.accidentalMode = NoteAccidentalMode.ForceDoubleSharp;
                                    break;
                                case '#':
                                    note.accidentalMode = NoteAccidentalMode.ForceSharp;
                                    break;
                                case 'b':
                                    note.accidentalMode = NoteAccidentalMode.ForceFlat;
                                    break;
                                case 'bb':
                                    note.accidentalMode = NoteAccidentalMode.ForceDoubleFlat;
                                    break;
                            }
                            break;
                    }
                }
            }
        }
    }

    private toBendValue(gpxValue: number): number {
        return (gpxValue * GpifParser.BendPointValueFactor) | 0;
    }

    private toBendOffset(gpxOffset: number): number {
        return (gpxOffset * GpifParser.BendPointPositionFactor);
    }

    private parseRhythms(node: XmlNode): void {
        for (let c of node.childNodes) {
            if (c.nodeType === XmlNodeType.Element) {
                switch (c.localName) {
                    case 'Rhythm':
                        this.parseRhythm(c);
                        break;
                }
            }
        }
    }

    private parseRhythm(node: XmlNode): void {
        let rhythm: GpifRhythm = new GpifRhythm();
        let rhythmId: string = node.getAttribute('id');
        rhythm.id = rhythmId;
        for (let c of node.childNodes) {
            if (c.nodeType === XmlNodeType.Element) {
                switch (c.localName) {
                    case 'NoteValue':
                        switch (c.innerText) {
                            case 'Long':
                                rhythm.value = Duration.QuadrupleWhole;
                                break;
                            case 'DoubleWhole':
                                rhythm.value = Duration.DoubleWhole;
                                break;
                            case 'Whole':
                                rhythm.value = Duration.Whole;
                                break;
                            case 'Half':
                                rhythm.value = Duration.Half;
                                break;
                            case 'Quarter':
                                rhythm.value = Duration.Quarter;
                                break;
                            case 'Eighth':
                                rhythm.value = Duration.Eighth;
                                break;
                            case '16th':
                                rhythm.value = Duration.Sixteenth;
                                break;
                            case '32nd':
                                rhythm.value = Duration.ThirtySecond;
                                break;
                            case '64th':
                                rhythm.value = Duration.SixtyFourth;
                                break;
                            case '128th':
                                rhythm.value = Duration.OneHundredTwentyEighth;
                                break;
                            case '256th':
                                rhythm.value = Duration.TwoHundredFiftySixth;
                                break;
                        }
                        break;
                    case 'PrimaryTuplet':
                        rhythm.tupletNumerator = parseInt(c.getAttribute('num'));
                        rhythm.tupletDenominator = parseInt(c.getAttribute('den'));
                        break;
                    case 'AugmentationDot':
                        rhythm.dots = parseInt(c.getAttribute('count'));
                        break;
                }
            }
        }
        this._rhythmById.set(rhythmId, rhythm);
    }

    private buildModel(): void {
        // build score
        for (let i: number = 0, j: number = this._masterBars.length; i < j; i++) {
            let masterBar: MasterBar = this._masterBars[i];
            this.score.addMasterBar(masterBar);
        }
        // add tracks to score
        for (let trackId of this._tracksMapping) {
            if (!trackId) {
                continue;
            }
            let track: Track = this._tracksById.get(trackId)!;
            this.score.addTrack(track);
        }
        // process all masterbars
        for (let barIds of this._barsOfMasterBar) {
            // add all bars of masterbar vertically to all tracks
            let staffIndex: number = 0;
            for (
                let barIndex: number = 0, trackIndex: number = 0;
                barIndex < barIds.length && trackIndex < this.score.tracks.length;
                barIndex++
            ) {
                let barId: string = barIds[barIndex];
                if (barId !== GpifParser.InvalidId) {
                    let bar: Bar = this._barsById.get(barId)!;
                    let track: Track = this.score.tracks[trackIndex];
                    let staff: Staff = track.staves[staffIndex];
                    staff.addBar(bar);
                    if (this._voicesOfBar.has(barId)) {
                        // add voices to bars
                        for (let voiceId of this._voicesOfBar.get(barId)!) {
                            if (voiceId !== GpifParser.InvalidId) {
                                let voice: Voice = this._voiceById.get(voiceId)!;
                                bar.addVoice(voice);
                                if (this._beatsOfVoice.has(voiceId)) {
                                    // add beats to voices
                                    for (let beatId of this._beatsOfVoice.get(voiceId)!) {
                                        if (beatId !== GpifParser.InvalidId) {
                                            // important! we clone the beat because beats get reused
                                            // in gp6, our model needs to have unique beats.
                                            let beat: Beat = BeatCloner.clone(this._beatById.get(beatId)!);
                                            voice.addBeat(beat);
                                            let rhythmId: string = this._rhythmOfBeat.get(beatId)!;
                                            let rhythm: GpifRhythm = this._rhythmById.get(rhythmId)!;
                                            // set beat duration
                                            beat.duration = rhythm.value;
                                            beat.dots = rhythm.dots;
                                            beat.tupletNumerator = rhythm.tupletNumerator;
                                            beat.tupletDenominator = rhythm.tupletDenominator;
                                            // add notes to beat
                                            if (this._notesOfBeat.has(beatId)) {
                                                for (let noteId of this._notesOfBeat.get(beatId)!) {
                                                    if (noteId !== GpifParser.InvalidId) {
                                                        const note = NoteCloner.clone(this._noteById.get(noteId)!);
                                                        // reset midi value for non-percussion staves
                                                        if (staff.isPercussion) {
                                                            note.fret = -1;
                                                            note.string = -1;
                                                        } else {
                                                            note.percussionArticulation = -1;
                                                        }
                                                        beat.addNote(note);
                                                        if (this._tappedNotes.has(noteId)) {
                                                            beat.tap = true;
                                                        }
                                                    }
                                                }
                                            }
                                        }
                                    }
                                }
                            } else {
                                // invalid voice -> empty voice
                                let voice: Voice = new Voice();
                                bar.addVoice(voice);
                                let beat: Beat = new Beat();
                                beat.isEmpty = true;
                                beat.duration = Duration.Quarter;
                                voice.addBeat(beat);
                            }
                        }
                    }
                    // stave is full? -> next track
                    if (staffIndex === track.staves.length - 1) {
                        trackIndex++;
                        staffIndex = 0;
                    } else {
                        staffIndex++;
                    }
                } else {
                    // no bar for track
                    trackIndex++;
                }
            }
        }

        // clear out percussion articulations where not needed 
        // and add automations
        for (let trackId of this._tracksMapping) {
            if (!trackId) {
                continue;
            }
            let track: Track = this._tracksById.get(trackId)!;

            let hasPercussion = false;
            for (const staff of track.staves) {
                if (staff.isPercussion) {
                    hasPercussion = true;
                    break;
                }
            }
            if (!hasPercussion) {
                track.percussionArticulations = [];
            }

            if (this._automationsPerTrackIdAndBarIndex.has(trackId)) {
                const trackAutomations = this._automationsPerTrackIdAndBarIndex.get(trackId)!;
                for (const [barNumber, automations] of trackAutomations) {
                    if (track.staves.length > 0 && barNumber < track.staves[0].bars.length) {
                        const bar = track.staves[0].bars[barNumber];
                        if (bar.voices.length > 0 && bar.voices[0].beats.length > 0) {
                            const beat = bar.voices[0].beats[0];
                            for (const a of automations) {
                                beat.automations.push(a);
                            }
                        }
                    }
                }
            }
        }

        // build masterbar automations
        for (const [barNumber, automations] of this._masterTrackAutomations) {
            let masterBar: MasterBar = this.score.masterBars[barNumber];
            for (let i: number = 0, j: number = automations.length; i < j; i++) {
                let automation: Automation = automations[i];
                if (automation.type === AutomationType.Tempo) {
                    if (barNumber === 0) {
                        this.score.tempo = automation.value | 0;
                        if (automation.text) {
                            this.score.tempoLabel = automation.text;
                        }
                    }
                    masterBar.tempoAutomation = automation;
                }
            }
        }
    }
}<|MERGE_RESOLUTION|>--- conflicted
+++ resolved
@@ -45,11 +45,7 @@
 import { TextBaseline } from '@src/platform/ICanvas';
 import { BeatCloner } from '@src/generated/model/BeatCloner';
 import { NoteCloner } from '@src/generated/model/NoteCloner';
-<<<<<<< HEAD
-import { Logger } from '@src/alphatab';
-=======
 import { Logger } from '@src/Logger';
->>>>>>> 46837b9f
 
 /**
  * This structure represents a duration within a gpif
