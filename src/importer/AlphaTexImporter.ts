import { GeneralMidi } from '@src/midi/GeneralMidi';
import { ScoreImporter } from '@src/importer/ScoreImporter';
import { UnsupportedFormatError } from '@src/importer/UnsupportedFormatError';
import { AccentuationType } from '@src/model/AccentuationType';
import { Automation, AutomationType } from '@src/model/Automation';
import { Bar } from '@src/model/Bar';
import { Beat } from '@src/model/Beat';
import { BendPoint } from '@src/model/BendPoint';
import { BrushType } from '@src/model/BrushType';
import { Chord } from '@src/model/Chord';
import { Clef } from '@src/model/Clef';
import { CrescendoType } from '@src/model/CrescendoType';
import { Duration } from '@src/model/Duration';
import { DynamicValue } from '@src/model/DynamicValue';
import { Fingers } from '@src/model/Fingers';
import { GraceType } from '@src/model/GraceType';
import { HarmonicType } from '@src/model/HarmonicType';
import { KeySignature } from '@src/model/KeySignature';
import { Lyrics } from '@src/model/Lyrics';
import { MasterBar } from '@src/model/MasterBar';
import { Note } from '@src/model/Note';
import { PickStroke } from '@src/model/PickStroke';
import { Score } from '@src/model/Score';
import { Section } from '@src/model/Section';
import { SlideInType } from '@src/model/SlideInType';
import { SlideOutType } from '@src/model/SlideOutType';
import { Staff } from '@src/model/Staff';
import { Track } from '@src/model/Track';
import { TripletFeel } from '@src/model/TripletFeel';
import { Tuning } from '@src/model/Tuning';
import { VibratoType } from '@src/model/VibratoType';
import { Voice } from '@src/model/Voice';
import { Logger } from '@src/Logger';
import { ModelUtils, TuningParseResult } from '@src/model/ModelUtils';
import { AlphaTabError, AlphaTabErrorType } from '@src/AlphaTabError';
import { BeatCloner } from '@src/generated/model/BeatCloner';
<<<<<<< HEAD
=======
import { IOHelper } from '@src/io/IOHelper';
import { Settings } from '@src/Settings';
import { ByteBuffer } from '@src/io/ByteBuffer';
>>>>>>> 46837b9f

/**
 * A list of terminals recognized by the alphaTex-parser
 */
export enum AlphaTexSymbols {
    No,
    Eof,
    Number,
    DoubleDot,
    Dot,
    String,
    Tuning,
    LParensis,
    RParensis,
    LBrace,
    RBrace,
    Pipe,
    MetaCommand,
    Multiply,
    LowerThan,
    Property
}

export class AlphaTexError extends AlphaTabError {
    public position: number = 0;
    public nonTerm: string = '';
    public expected: AlphaTexSymbols = AlphaTexSymbols.No;
    public symbol: AlphaTexSymbols = AlphaTexSymbols.No;
    public symbolData: unknown = null;

    public constructor(message: string | null) {
        super(AlphaTabErrorType.AlphaTex, message);
        Object.setPrototypeOf(this, AlphaTexError.prototype);
    }

    public static symbolError(
        position: number,
        nonTerm: string,
        expected: AlphaTexSymbols,
        symbol: AlphaTexSymbols,
        symbolData: unknown = null
    ): AlphaTexError {
        let message: string;
        if (expected !== symbol) {
            message = `MalFormed AlphaTex: @${position}: Error on block ${nonTerm}, expected a ${AlphaTexSymbols[expected]} found a ${AlphaTexSymbols[symbol]}: '${symbolData}'`;
        } else {
            message = `MalFormed AlphaTex: @${position}: Error on block ${nonTerm}, invalid value: '${symbolData}'`;
        }
        let exception: AlphaTexError = new AlphaTexError(message);
        exception.position = position;
        exception.nonTerm = nonTerm;
        exception.expected = expected;
        exception.symbol = symbol;
        exception.symbolData = symbolData;
        return exception;
    }

    public static errorMessage(position: number, message: string): AlphaTexError {
        message = `MalFormed AlphaTex: @${position}: ${message}`;
        let exception: AlphaTexError = new AlphaTexError(message);
        exception.position = position;
        return exception;
    }
}

/**
 * This importer can parse alphaTex markup into a score structure.
 */
export class AlphaTexImporter extends ScoreImporter {
    private static readonly Eof: number = 0;
    private _trackChannel: number = 0;
    private _score!: Score;
    private _currentTrack!: Track;
    private _currentStaff!: Staff;
    private _input: string = "";
    private _ch: number = 0;
    private _curChPos: number = 0;
    private _sy: AlphaTexSymbols = AlphaTexSymbols.No;
    private _syData: any = "";
    private _allowNegatives: boolean = false;
    private _allowTuning: boolean = false;
    private _currentDuration: Duration = Duration.QuadrupleWhole;
    private _currentDynamics: DynamicValue = DynamicValue.PPP;
    private _currentTuplet: number = 0;
    private _lyrics!: Map<number, Lyrics[]>;

    private _staffHasExplicitTuning: boolean = false;
    private _staffTuningApplied: boolean = false;

<<<<<<< HEAD
=======
    public logErrors: boolean = false;

>>>>>>> 46837b9f
    public constructor() {
        super();
    }

    public get name(): string {
        return 'AlphaTex';
    }

    public initFromString(tex: string, settings: Settings) {
        this.data = ByteBuffer.empty();
        this._input = tex;
        this.settings = settings;
    }


    public readScore(): Score {
        try {
            if (this.data.length > 0) {
                this._input = IOHelper.toString(this.data.readAll(), this.settings.importer.encoding);
            }
            this._allowTuning = true;
            this._lyrics = new Map<number, Lyrics[]>();
            this.createDefaultScore();
            this._curChPos = 0;
            this._currentDuration = Duration.Quarter;
            this._currentDynamics = DynamicValue.F;
            this._currentTuplet = 1;
            this._ch = this.nextChar();
            this._sy = this.newSy();
            if (this._sy === AlphaTexSymbols.LowerThan) {
                // potential XML, stop parsing (alphaTex never starts with <)
                throw new UnsupportedFormatError('Unknown start sign <');
            }
            this.score();
            this.consolidate();
            this._score.finish(this.settings);
            this._score.rebuildRepeatGroups();
<<<<<<< HEAD
            for(const [track, lyrics] of this._lyrics) {
=======
            for (const [track, lyrics] of this._lyrics) {
>>>>>>> 46837b9f
                this._score.tracks[track].applyLyrics(lyrics);
            }
            return this._score;
        } catch (e) {
            if (e instanceof AlphaTexError) {
                throw new UnsupportedFormatError(e.message);
            } else {
                throw e;
            }
        }
    }

    private consolidate(): void {
        // the number of bars per staff and track could be inconsistent,
        // we need to ensure all staffs of all tracks have the correct number of bars
        for (let track of this._score.tracks) {
            for (let staff of track.staves) {
                while (staff.bars.length < this._score.masterBars.length) {
                    let bar: Bar = this.newBar(staff);
                    let emptyBeat: Beat = new Beat();
                    emptyBeat.isEmpty = true;
                    bar.voices[0].addBeat(emptyBeat);
                }
            }
        }
    }

    private error(nonterm: string, expected: AlphaTexSymbols, symbolError: boolean = true): void {
        let e: AlphaTexError;
        if (symbolError) {
            e = AlphaTexError.symbolError(this._curChPos, nonterm, expected, this._sy, this._syData);
        } else {
            e = AlphaTexError.symbolError(this._curChPos, nonterm, expected, expected, this._syData);
        }
        if (this.logErrors) {
            Logger.error(this.name, e.message!);
        }
        throw e;
    }

    private errorMessage(message: string): void {
        let e: AlphaTexError = AlphaTexError.errorMessage(this._curChPos, message);
        if (this.logErrors) {
            Logger.error(this.name, e.message!);
        }
        throw e;
    }

    /**
     * Initializes the song with some required default values.
     * @returns
     */
    private createDefaultScore(): void {
        this._score = new Score();
        this._score.tempo = 120;
        this._score.tempoLabel = '';
        this.newTrack();
    }

    private newTrack(): void {
        this._currentTrack = new Track();
        this._currentTrack.ensureStaveCount(1);
        this._currentTrack.playbackInfo.program = 25;
        this._currentTrack.playbackInfo.primaryChannel = this._trackChannel++;
        this._currentTrack.playbackInfo.secondaryChannel = this._trackChannel++;
        this._currentStaff = this._currentTrack.staves[0];
        this._currentStaff.displayTranspositionPitch = -12;
        this._currentStaff.stringTuning.tunings = Tuning.getDefaultTuningFor(6)!.tunings;
        this._score.addTrack(this._currentTrack);
        this._lyrics.set(this._currentTrack.index, []);
        this._currentDynamics = DynamicValue.F;
    }

    /**
     * Converts a clef string into the clef value.
     * @param str the string to convert
     * @returns the clef value
     */
    private parseClefFromString(str: string): Clef {
        switch (str.toLowerCase()) {
            case 'g2':
            case 'treble':
                return Clef.G2;
            case 'f4':
            case 'bass':
                return Clef.F4;
            case 'c3':
            case 'tenor':
                return Clef.C3;
            case 'c4':
            case 'alto':
                return Clef.C4;
            case 'n':
            case 'neutral':
                return Clef.Neutral;
            default:
                return Clef.G2;
            // error("clef-value", AlphaTexSymbols.String, false);
        }
    }

    /**
     * Converts a clef tuning into the clef value.
     * @param i the tuning value to convert
     * @returns the clef value
     */
    private parseClefFromInt(i: number): Clef {
        switch (i) {
            case 43:
                return Clef.G2;
            case 65:
                return Clef.F4;
            case 48:
                return Clef.C3;
            case 60:
                return Clef.C4;
            default:
                return Clef.G2;
        }
    }

    private parseTripletFeelFromString(str: string): TripletFeel {
        switch (str.toLowerCase()) {
            case 'no':
            case 'none':
                return TripletFeel.NoTripletFeel;
            case 't16':
            case 'triplet-16th':
                return TripletFeel.Triplet16th;
            case 't8':
            case 'triplet-8th':
                return TripletFeel.Triplet8th;
            case 'd16':
            case 'dotted-16th':
                return TripletFeel.Dotted16th;
            case 'd8':
            case 'dotted-8th':
                return TripletFeel.Dotted8th;
            case 's16':
            case 'scottish-16th':
                return TripletFeel.Scottish16th;
            case 's8':
            case 'scottish-8th':
                return TripletFeel.Scottish8th;
            default:
                return TripletFeel.NoTripletFeel;
        }
    }

    private parseTripletFeelFromInt(i: number): TripletFeel {
        switch (i) {
            case 0:
                return TripletFeel.NoTripletFeel;
            case 1:
                return TripletFeel.Triplet16th;
            case 2:
                return TripletFeel.Triplet8th;
            case 3:
                return TripletFeel.Dotted16th;
            case 4:
                return TripletFeel.Dotted8th;
            case 5:
                return TripletFeel.Scottish16th;
            case 6:
                return TripletFeel.Scottish8th;
            default:
                return TripletFeel.NoTripletFeel;
        }
    }

    /**
     * Converts a keysignature string into the assocciated value.
     * @param str the string to convert
     * @returns the assocciated keysignature value
     */
    private parseKeySignature(str: string): KeySignature {
        switch (str.toLowerCase()) {
            case 'cb':
            case 'cbmajor':
                return KeySignature.Cb;
            case 'gb':
            case 'gbmajor':
            case 'd#minor':
                return KeySignature.Gb;
            case 'db':
            case 'dbmajor':
            case 'bbminor':
                return KeySignature.Db;
            case 'ab':
            case 'abmajor':
            case 'fminor':
                return KeySignature.Ab;
            case 'eb':
            case 'ebmajor':
            case 'cminor':
                return KeySignature.Eb;
            case 'bb':
            case 'bbmajor':
            case 'gminor':
                return KeySignature.Bb;
            case 'f':
            case 'fmajor':
            case 'dminor':
                return KeySignature.F;
            case 'c':
            case 'cmajor':
            case 'aminor':
                return KeySignature.C;
            case 'g':
            case 'gmajor':
            case 'eminor':
                return KeySignature.G;
            case 'd':
            case 'dmajor':
            case 'bminor':
                return KeySignature.D;;
            case 'a':
            case 'amajor':
            case 'f#minor':
                return KeySignature.A;
            case 'e':
            case 'emajor':
            case 'c#minor':
                return KeySignature.E;
            case 'b':
            case 'bmajor':
            case 'g#minor':
                return KeySignature.B;
            case 'f#':
            case 'f#major':
            case 'ebminor':
                return KeySignature.FSharp;
            case 'c#':
            case 'c#major':
                return KeySignature.CSharp;
            default:
                return KeySignature.C;
            // error("keysignature-value", AlphaTexSymbols.String, false); return 0
        }
    }

    /**
     * Reads the next character of the source stream.
     */
    private nextChar(): number {
        if (this._curChPos < this._input.length) {
            this._ch = this._input.charCodeAt(this._curChPos++)
        } else {
            this._ch = 0;
        }
        return this._ch;
    }

    /**
     * Reads the next terminal symbol.
     */
    private newSy(): AlphaTexSymbols {
        this._sy = AlphaTexSymbols.No;
        do {
            if (this._ch === AlphaTexImporter.Eof) {
                this._sy = AlphaTexSymbols.Eof;
            } else if (this._ch === 0x20 || this._ch === 0x0b || this._ch === 0x0d || this._ch === 0x0a || this._ch === 0x09) {
                // skip whitespaces
                this._ch = this.nextChar();
            } else if (this._ch === 0x2f /* / */) {
                this._ch = this.nextChar();
                if (this._ch === 0x2f /* / */) {
                    // single line comment
                    while (
                        this._ch !== 0x0d /* \r */ &&
                        this._ch !== 0x0a /* \n */ &&
                        this._ch !== AlphaTexImporter.Eof
                    ) {
                        this._ch = this.nextChar();
                    }
                } else if (this._ch === 0x2a /* * */) {
                    // multiline comment
                    while (this._ch !== AlphaTexImporter.Eof) {
                        if (this._ch === 0x2a /* * */) {
                            this._ch = this.nextChar();
                            if (this._ch === 0x2f /* / */) {
                                this._ch = this.nextChar();
                                break;
                            }
                        } else {
                            this._ch = this.nextChar();
                        }
                    }
                } else {
                    this.error('symbol', AlphaTexSymbols.String, false);
                }
            } else if (this._ch === 0x22 /* " */ || this._ch === 0x27 /* ' */) {
                let startChar: number = this._ch;
                this._ch = this.nextChar();
                let s: string = '';
                this._sy = AlphaTexSymbols.String;
                while (this._ch !== startChar && this._ch !== AlphaTexImporter.Eof) {
                    s += String.fromCharCode(this._ch);
                    this._ch = this.nextChar();
                }
                this._syData = s;
                this._ch = this.nextChar();
            } else if (this._ch === 0x2d /* - */) {
                // negative number
                // is number?
                if (this._allowNegatives && this.isDigit(this._ch)) {
                    this._sy = AlphaTexSymbols.Number;
                    this._syData = this.readNumber();
                } else {
                    this._sy = AlphaTexSymbols.String;
                    this._syData = this.readName();
                }
            } else if (this._ch === 0x2e /* . */) {
                this._sy = AlphaTexSymbols.Dot;
                this._ch = this.nextChar();
            } else if (this._ch === 0x3a /* : */) {
                this._sy = AlphaTexSymbols.DoubleDot;
                this._ch = this.nextChar();
            } else if (this._ch === 0x28 /* ( */) {
                this._sy = AlphaTexSymbols.LParensis;
                this._ch = this.nextChar();
            } else if (this._ch === 0x5c /* \ */) {
                this._ch = this.nextChar();
                this._sy = AlphaTexSymbols.MetaCommand;
                this._syData = this.readName();
            } else if (this._ch === 0x29 /* ) */) {
                this._sy = AlphaTexSymbols.RParensis;
                this._ch = this.nextChar();
            } else if (this._ch === 0x7b /* { */) {
                this._sy = AlphaTexSymbols.LBrace;
                this._ch = this.nextChar();
            } else if (this._ch === 0x7d /* } */) {
                this._sy = AlphaTexSymbols.RBrace;
                this._ch = this.nextChar();
            } else if (this._ch === 0x7c /* | */) {
                this._sy = AlphaTexSymbols.Pipe;
                this._ch = this.nextChar();
            } else if (this._ch === 0x2a /* * */) {
                this._sy = AlphaTexSymbols.Multiply;
                this._ch = this.nextChar();
            } else if (this._ch === 0x3c /* < */) {
                this._sy = AlphaTexSymbols.LowerThan;
                this._ch = this.nextChar();
            } else if (this.isDigit(this._ch)) {
                this._sy = AlphaTexSymbols.Number;
                this._syData = this.readNumber();
            } else if (AlphaTexImporter.isLetter(this._ch)) {
                let name: string = this.readName();
                let tuning: TuningParseResult | null = this._allowTuning ? ModelUtils.parseTuning(name) : null;
                if (tuning) {
                    this._sy = AlphaTexSymbols.Tuning;
                    this._syData = tuning;
                } else {
                    this._sy = AlphaTexSymbols.String;
                    this._syData = name;
                }
            } else {
                this.error('symbol', AlphaTexSymbols.String, false);
            }
        } while (this._sy === AlphaTexSymbols.No);
        return this._sy;
    }

    /**
     * Checks if the given character is a letter.
     * (no control characters, whitespaces, numbers or dots)
     * @param code the character
     * @returns true if the given character is a letter, otherwise false.
     */
    private static isLetter(code: number): boolean {
        // no control characters, whitespaces, numbers or dots
        return (
            !AlphaTexImporter.isTerminal(code) &&
            ((code >= 0x21 && code <= 0x2f) || (code >= 0x3a && code <= 0x7e) || code > 0x80)
        ); /* Unicode Symbols */
    }

    /**
     * Checks if the given charater is a non terminal.
     * @param ch the character
     * @returns true if the given character is a terminal, otherwise false.
     */
    private static isTerminal(ch: number): boolean {
        return (
            ch === 0x2e /* . */ ||
            ch === 0x7b /* { */ ||
            ch === 0x7d /* } */ ||
            ch === 0x5b /* [ */ ||
            ch === 0x5d /* ] */ ||
            ch === 0x28 /* ( */ ||
            ch === 0x29 /* ) */ ||
            ch === 0x7c /* | */ ||
            ch === 0x27 /* ' */ ||
            ch === 0x22 /* " */ ||
            ch === 0x5c /* \ */
        );
    }

    /**
     * Checks if the given character is a digit.
     * @param code the character
     * @returns true if the given character is a digit, otherwise false.
     */
    private isDigit(code: number): boolean {
        return (code >= 0x30 && code <= 0x39) /*0-9*/ || (code === 0x2d /* - */ && this._allowNegatives); // allow - if negatives
    }

    /**
     * Reads a string from the stream.
     * @returns the read string.
     */
    private readName(): string {
        let str: string = '';
        do {
            str += String.fromCharCode(this._ch);
            this._ch = this.nextChar();
        } while (AlphaTexImporter.isLetter(this._ch) || this.isDigit(this._ch) || this._ch === 0x23);
        return str;
    }

    /**
     * Reads a number from the stream.
     * @returns the read number.
     */
    private readNumber(): number {
        let str: string = '';
        do {
            str += String.fromCharCode(this._ch);
            this._ch = this.nextChar();
        } while (this.isDigit(this._ch));
        return parseInt(str);
    }

    private score(): void {
        if (this._sy === AlphaTexSymbols.Eof) {
            throw new UnsupportedFormatError('Unexpected end of file');
        }
        const anyMetaRead = this.metaData();
        const anyBarsRead = this.bars();
        if (!anyMetaRead && !anyBarsRead) {
            throw new UnsupportedFormatError('No alphaTex data found');
        }
    }

    private metaData(): boolean {
        let anyMeta: boolean = false;
        let continueReading: boolean = true;
        while (this._sy === AlphaTexSymbols.MetaCommand && continueReading) {
            let syData: string = (this._syData as string).toLowerCase();
            switch (syData) {
                case 'title':
                    this._sy = this.newSy();
                    if (this._sy === AlphaTexSymbols.String) {
                        this._score.title = (this._syData as string);
                    } else {
                        this.error('title', AlphaTexSymbols.String, true);
                    }
                    this._sy = this.newSy();
                    anyMeta = true;
                    break;
                case 'subtitle':
                    this._sy = this.newSy();
                    if (this._sy === AlphaTexSymbols.String) {
                        this._score.subTitle = (this._syData as string);
                    } else {
                        this.error('subtitle', AlphaTexSymbols.String, true);
                    }
                    this._sy = this.newSy();
                    anyMeta = true;
                    break;
                case 'artist':
                    this._sy = this.newSy();
                    if (this._sy === AlphaTexSymbols.String) {
                        this._score.artist = (this._syData as string);
                    } else {
                        this.error('artist', AlphaTexSymbols.String, true);
                    }
                    this._sy = this.newSy();
                    anyMeta = true;
                    break;
                case 'album':
                    this._sy = this.newSy();
                    if (this._sy === AlphaTexSymbols.String) {
                        this._score.album = (this._syData as string);
                    } else {
                        this.error('album', AlphaTexSymbols.String, true);
                    }
                    this._sy = this.newSy();
                    anyMeta = true;
                    break;
                case 'words':
                    this._sy = this.newSy();
                    if (this._sy === AlphaTexSymbols.String) {
                        this._score.words = (this._syData as string);
                    } else {
                        this.error('words', AlphaTexSymbols.String, true);
                    }
                    this._sy = this.newSy();
                    anyMeta = true;
                    break;
                case 'music':
                    this._sy = this.newSy();
                    if (this._sy === AlphaTexSymbols.String) {
                        this._score.music = (this._syData as string);
                    } else {
                        this.error('music', AlphaTexSymbols.String, true);
                    }
                    this._sy = this.newSy();
                    anyMeta = true;
                    break;
                case 'copyright':
                    this._sy = this.newSy();
                    if (this._sy === AlphaTexSymbols.String) {
                        this._score.copyright = (this._syData as string);
                    } else {
                        this.error('copyright', AlphaTexSymbols.String, true);
                    }
                    this._sy = this.newSy();
                    anyMeta = true;
                    break;
                case 'tempo':
                    this._sy = this.newSy();
                    if (this._sy === AlphaTexSymbols.Number) {
                        this._score.tempo = this._syData as number;
                    } else {
                        this.error('tempo', AlphaTexSymbols.Number, true);
                    }
                    this._sy = this.newSy();
                    anyMeta = true;
                    break;
                default:
                    if (this.handleStaffMeta()) {
                        anyMeta = true;
                    } else if (anyMeta) {
                        // invalid meta encountered
                        this.error('metaDataTags', AlphaTexSymbols.String, false);
                    } else {
                        // fall forward to bar meta if unknown score meta was found
                        continueReading = false;
                    }
                    break;
            }
        }
        if (anyMeta) {
            if (this._sy !== AlphaTexSymbols.Dot) {
                this.error('song', AlphaTexSymbols.Dot, true);
            }
            this._sy = this.newSy();
        } else if (this._sy === AlphaTexSymbols.Dot) {
            this._sy = this.newSy();
        }

        return anyMeta;
    }

    private handleStaffMeta(): boolean {
        let syData: string = (this._syData as string).toLowerCase();
        switch (syData) {
            case 'capo':
                this._sy = this.newSy();
                if (this._sy === AlphaTexSymbols.Number) {
                    this._currentStaff.capo = this._syData as number;
                } else {
                    this.error('capo', AlphaTexSymbols.Number, true);
                }
                this._sy = this.newSy();
                return true;
            case 'tuning':
                this._sy = this.newSy();
                let strings: number = this._currentStaff.tuning.length;
                this._staffHasExplicitTuning = true;
                this._staffTuningApplied = false;
                switch (this._sy) {
                    case AlphaTexSymbols.String:
                        let text: string = (this._syData as string).toLowerCase();
                        if (text === 'piano' || text === 'none' || text === 'voice') {
                            // clear tuning
                            this._currentStaff.stringTuning.tunings = [];
                            this._currentStaff.displayTranspositionPitch = 0;
                        } else {
                            this.error('tuning', AlphaTexSymbols.Tuning, true);
                        }
                        this._sy = this.newSy();
                        break;
                    case AlphaTexSymbols.Tuning:
                        let tuning: number[] = [];
                        do {
                            let t: TuningParseResult = this._syData as TuningParseResult;
                            tuning.push(t.realValue);
                            this._sy = this.newSy();
                        } while (this._sy === AlphaTexSymbols.Tuning);
                        this._currentStaff.stringTuning.tunings = tuning;
                        break;
                    default:
                        this.error('tuning', AlphaTexSymbols.Tuning, true);
                        break;
                }
                if (strings !== this._currentStaff.tuning.length && (this._currentStaff.chords?.size ?? 0) > 0) {
                    this.errorMessage('Tuning must be defined before any chord');
                }
                return true;
            case 'instrument':
                this._sy = this.newSy();
                this._staffTuningApplied = false;
                if (this._sy === AlphaTexSymbols.Number) {
                    let instrument: number = this._syData as number;
                    if (instrument >= 0 && instrument <= 128) {
                        this._currentTrack.playbackInfo.program = this._syData as number;
                    } else {
                        this.error('instrument', AlphaTexSymbols.Number, false);
                    }
                } else if (this._sy === AlphaTexSymbols.String) {
                    let instrumentName: string = (this._syData as string).toLowerCase();
                    this._currentTrack.playbackInfo.program = GeneralMidi.getValue(instrumentName);
                } else {
                    this.error('instrument', AlphaTexSymbols.Number, true);
                }
                this._sy = this.newSy();
                return true;
            case 'lyrics':
                this._sy = this.newSy();
                let lyrics: Lyrics = new Lyrics();
                lyrics.startBar = 0;
                lyrics.text = '';
                if (this._sy === AlphaTexSymbols.Number) {
                    lyrics.startBar = this._syData as number;
                    this._sy = this.newSy();
                }
                if (this._sy === AlphaTexSymbols.String) {
                    lyrics.text = this._syData as string;
                    this._sy = this.newSy();
                } else {
                    this.error('lyrics', AlphaTexSymbols.String, true);
                }
                this._lyrics.get(this._currentTrack.index)!.push(lyrics);
                return true;
            case 'chord':
                this._sy = this.newSy();
                let chord: Chord = new Chord();
                this.chordProperties(chord);
                if (this._sy === AlphaTexSymbols.String) {
                    chord.name = this._syData as string;
                    this._sy = this.newSy();
                } else {
                    this.error('chord-name', AlphaTexSymbols.Number, true);
                }
                for (let i: number = 0; i < this._currentStaff.tuning.length; i++) {
                    if (this._sy === AlphaTexSymbols.Number) {
                        chord.strings.push(this._syData as number);
                    } else if (this._sy === AlphaTexSymbols.String && (this._syData as string).toLowerCase() === 'x') {
                        chord.strings.push(-1);
                    }
                    this._sy = this.newSy();
                }
                this._currentStaff.addChord(this.getChordId(this._currentStaff, chord.name), chord);
                return true;
            default:
                return false;
        }
    }

    private chordProperties(chord: Chord): void {
        if (this._sy !== AlphaTexSymbols.LBrace) {
            return;
        }
        this._sy = this.newSy();
        while (this._sy === AlphaTexSymbols.String) {
            switch ((this._syData as string).toLowerCase()) {
                case 'firstfret':
                    this._sy = this.newSy();
                    switch (this._sy) {
                        case AlphaTexSymbols.Number:
                            chord.firstFret = this._syData as number;
                            break;
                        default:
                            this.error('chord-firstfret', AlphaTexSymbols.Number, true);
                            break;
                    }
                    this._sy = this.newSy();
                    break;
                case 'showdiagram':
                    this._sy = this.newSy();
                    switch (this._sy) {
                        case AlphaTexSymbols.String:
                            chord.showDiagram = (this._syData as string).toLowerCase() !== 'false';
                            break;
                        case AlphaTexSymbols.Number:
                            chord.showDiagram = (this._syData as number) !== 0;
                            break;
                        default:
                            this.error('chord-showdiagram', AlphaTexSymbols.String, true);
                            break;
                    }
                    this._sy = this.newSy();
                    break;
                case 'showfingering':
                    this._sy = this.newSy();
                    switch (this._sy) {
                        case AlphaTexSymbols.String:
                            chord.showDiagram = (this._syData as string).toLowerCase() !== 'false';
                            break;
                        case AlphaTexSymbols.Number:
                            chord.showFingering = (this._syData as number) !== 0;
                            break;
                        default:
                            this.error('chord-showfingering', AlphaTexSymbols.String, true);
                            break;
                    }
                    this._sy = this.newSy();
                    break;
                case 'showname':
                    this._sy = this.newSy();
                    switch (this._sy) {
                        case AlphaTexSymbols.String:
                            chord.showName = (this._syData as string).toLowerCase() !== 'false';
                            break;
                        case AlphaTexSymbols.Number:
                            chord.showName = (this._syData as number) !== 0;
                            break;
                        default:
                            this.error('chord-showname', AlphaTexSymbols.String, true);
                            break;
                    }
                    this._sy = this.newSy();
                    break;
                case 'barre':
                    this._sy = this.newSy();
                    while (this._sy === AlphaTexSymbols.Number) {
                        chord.barreFrets.push(this._syData as number);
                        this._sy = this.newSy();
                    }
                    break;
                default:
                    this.error('chord-properties', AlphaTexSymbols.String, false);
                    break;
            }
        }
        if (this._sy !== AlphaTexSymbols.RBrace) {
            this.error('chord-properties', AlphaTexSymbols.RBrace, true);
        }
        this._sy = this.newSy();
    }

    private bars(): boolean {
        let anyData = this.bar();
        while (this._sy !== AlphaTexSymbols.Eof) {
            // read pipe from last bar
            if (this._sy === AlphaTexSymbols.Pipe) {
                this._sy = this.newSy();
                this.bar();
            } else if (this._sy === AlphaTexSymbols.MetaCommand) {
                this.bar();
            } else {
                break;
            }
        }
        return anyData;
    }

    private trackStaffMeta(): boolean {
        let anyMeta = false;
        if (this._sy === AlphaTexSymbols.MetaCommand) {
            anyMeta = true;
            let syData: string = (this._syData as string).toLowerCase();
            if (syData === 'track') {
                this._staffHasExplicitTuning = false;
<<<<<<< HEAD
                this._staffTuningApplied = false;        
=======
                this._staffTuningApplied = false;
>>>>>>> 46837b9f

                this._sy = this.newSy();
                // new track starting? - if no masterbars it's the \track of the initial track.
                if (this._score.masterBars.length > 0) {
                    this.newTrack();
                }
                // name
                if (this._sy === AlphaTexSymbols.String) {
                    this._currentTrack.name = (this._syData as string);
                    this._sy = this.newSy();
                }
                // short name
                if (this._sy === AlphaTexSymbols.String) {
                    this._currentTrack.shortName = (this._syData as string);
                    this._sy = this.newSy();
                }
            }
            if (this._sy === AlphaTexSymbols.MetaCommand) {
                syData = (this._syData as string).toLowerCase();
                if (syData === 'staff') {
                    this._staffHasExplicitTuning = false;
                    this._staffTuningApplied = false;
<<<<<<< HEAD
    
=======

>>>>>>> 46837b9f
                    this._sy = this.newSy();
                    if (this._currentTrack.staves[0].bars.length > 0) {
                        this._currentTrack.ensureStaveCount(this._currentTrack.staves.length + 1);
                        this._currentStaff = this._currentTrack.staves[this._currentTrack.staves.length - 1];
                        this._currentDynamics = DynamicValue.F;
                    }
                    this.staffProperties();
                }
            }
        }
        return anyMeta;
    }

    private staffProperties(): void {
        if (this._sy !== AlphaTexSymbols.LBrace) {
            return;
        }
        this._sy = this.newSy();
        let showStandardNotation: boolean = false;
        let showTabs: boolean = false;
        while (this._sy === AlphaTexSymbols.String) {
            switch ((this._syData as string).toLowerCase()) {
                case 'score':
                    showStandardNotation = true;
                    this._sy = this.newSy();
                    break;
                case 'tabs':
                    showTabs = true;
                    this._sy = this.newSy();
                    break;
                default:
                    this.error('staff-properties', AlphaTexSymbols.String, false);
                    break;
            }
        }
        if (showStandardNotation || showTabs) {
            this._currentStaff.showStandardNotation = showStandardNotation;
            this._currentStaff.showTablature = showTabs;
        }
        if (this._sy !== AlphaTexSymbols.RBrace) {
            this.error('staff-properties', AlphaTexSymbols.RBrace, true);
        }
        this._sy = this.newSy();
    }

    private bar(): boolean {
        const anyStaffMeta = this.trackStaffMeta();
        let bar: Bar = this.newBar(this._currentStaff);
        if (this._currentStaff.bars.length > this._score.masterBars.length) {
            let master: MasterBar = new MasterBar();
            this._score.addMasterBar(master);
            if (master.index > 0) {
                master.keySignature = master.previousMasterBar!.keySignature;
                master.keySignatureType = master.previousMasterBar!.keySignatureType;
                master.timeSignatureDenominator = master.previousMasterBar!.timeSignatureDenominator;
                master.timeSignatureNumerator = master.previousMasterBar!.timeSignatureNumerator;
                master.tripletFeel = master.previousMasterBar!.tripletFeel;
            }
        }
        const anyBarMeta = this.barMeta(bar);

        // detect tuning for staff
        if (!this._staffTuningApplied && !this._staffHasExplicitTuning) {
            const program = this._currentTrack.playbackInfo.program;

            // reset to defaults
            this._currentStaff.displayTranspositionPitch = 0;
            this._currentStaff.stringTuning.tunings = [];


            if (program == 15 || program >= 24 && program <= 31) {
                // dulcimer+guitar E4 B3 G3 D3 A2 E2
                this._currentStaff.displayTranspositionPitch = -12;
                this._currentStaff.stringTuning.tunings = Tuning.getDefaultTuningFor(6)!.tunings;
            } else if (program >= 32 && program <= 39) {
                // bass G2 D2 A1 E1
                this._currentStaff.displayTranspositionPitch = -12;
                this._currentStaff.stringTuning.tunings = [43, 38, 33, 28];
            } else if (program == 40 || program == 44 || program == 45 || program == 48 || program == 49 || program == 50 || program == 51) {
                // violin E3 A3 D3 G2
                this._currentStaff.stringTuning.tunings = [52, 57, 50, 43];
            } else if (program == 41) {
                // viola A3 D3 G2 C2
                this._currentStaff.stringTuning.tunings = [57, 50, 43, 36];
            } else if (program == 42) {
                // cello A2 D2 G1 C1
                this._currentStaff.stringTuning.tunings = [45, 38, 31, 24];
            } else if (program == 43) {
                // contrabass
                // G2 D2 A1 E1
                this._currentStaff.displayTranspositionPitch = -12;
                this._currentStaff.stringTuning.tunings = [43, 38, 33, 28];
            } else if (program == 105) {
                // banjo
                // D3 B2 G2 D2 G3
                this._currentStaff.stringTuning.tunings = [50, 47, 43, 38, 55];
            } else if (program == 106) {
                // shamisen
                // A3 E3 A2
                this._currentStaff.stringTuning.tunings = [57, 52, 45];
            } else if (program == 107) {
                // koto
                // E3 A2 D2 G1
                this._currentStaff.stringTuning.tunings = [52, 45, 38, 31];
            } else if (program == 110) {
                // Fiddle
                // E4 A3 D3 G2
                this._currentStaff.stringTuning.tunings = [64, 57, 50, 43];
            }

            this._staffTuningApplied = true;
        }

        let anyBeatData = false;
        let voice: Voice = bar.voices[0];
        while (this._sy !== AlphaTexSymbols.Pipe && this._sy !== AlphaTexSymbols.Eof) {
            if (!this.beat(voice)) {
                break;
            }
            anyBeatData = true;
        }
        if (voice.beats.length === 0) {
            let emptyBeat: Beat = new Beat();
            emptyBeat.isEmpty = true;
            voice.addBeat(emptyBeat);
        }

        return anyStaffMeta || anyBarMeta || anyBeatData;
    }

    private newBar(staff: Staff): Bar {
        let bar: Bar = new Bar();
        staff.addBar(bar);
        if (bar.index > 0) {
            bar.clef = bar.previousBar!.clef;
        }
        let voice: Voice = new Voice();
        bar.addVoice(voice);
        return bar;
    }

    private beat(voice: Voice): boolean {
        // duration specifier?
        this.beatDuration();
        let beat: Beat = new Beat();
        voice.addBeat(beat);
        // notes
        if (this._sy === AlphaTexSymbols.LParensis) {
            this._sy = this.newSy();
            this.note(beat);
            while (this._sy !== AlphaTexSymbols.RParensis && this._sy !== AlphaTexSymbols.Eof) {
                if (!this.note(beat)) {
                    break;
                }
            }
            if (this._sy !== AlphaTexSymbols.RParensis) {
                this.error('note-list', AlphaTexSymbols.RParensis, true);
            }
            this._sy = this.newSy();
        } else if (this._sy === AlphaTexSymbols.String && (this._syData as string).toLowerCase() === 'r') {
            // rest voice -> no notes
            this._sy = this.newSy();
        } else {
            if (!this.note(beat)) {
                voice.beats.splice(voice.beats.length - 1, 1);
                return false;
            }
        }
        // new duration
        if (this._sy === AlphaTexSymbols.Dot) {
            this._allowNegatives = true;
            this._sy = this.newSy();
            this._allowNegatives = false;
            if (this._sy !== AlphaTexSymbols.Number) {
                this.error('duration', AlphaTexSymbols.Number, true);
            }
            this._currentDuration = this.parseDuration(this._syData as number);
            this._sy = this.newSy();
        }
        beat.duration = this._currentDuration;
        beat.dynamics = this._currentDynamics;
        if (this._currentTuplet !== 1 && !beat.hasTuplet) {
            this.applyTuplet(beat, this._currentTuplet);
        }
        // beat multiplier (repeat beat n times)
        let beatRepeat: number = 1;
        if (this._sy === AlphaTexSymbols.Multiply) {
            this._sy = this.newSy();
            // multiplier count
            if (this._sy !== AlphaTexSymbols.Number) {
                this.error('multiplier', AlphaTexSymbols.Number, true);
            } else {
                beatRepeat = this._syData as number;
            }
            this._sy = this.newSy();
        }
        this.beatEffects(beat);
        for (let i: number = 0; i < beatRepeat - 1; i++) {
            voice.addBeat(BeatCloner.clone(beat));
        }
        return true;
    }

    private beatDuration(): void {
        if (this._sy !== AlphaTexSymbols.DoubleDot) {
            return;
        }
        this._allowNegatives = true;
        this._sy = this.newSy();
        this._allowNegatives = false;
        if (this._sy !== AlphaTexSymbols.Number) {
            this.error('duration', AlphaTexSymbols.Number, true);
        }
        this._currentDuration = this.parseDuration(this._syData as number);
        this._currentTuplet = 1;
        this._sy = this.newSy();
        if (this._sy !== AlphaTexSymbols.LBrace) {
            return;
        }
        this._sy = this.newSy();
        while (this._sy === AlphaTexSymbols.String) {
            let effect: string = (this._syData as string).toLowerCase();
            switch (effect) {
                case 'tu':
                    this._sy = this.newSy();
                    if (this._sy !== AlphaTexSymbols.Number) {
                        this.error('duration-tuplet', AlphaTexSymbols.Number, true);
                    }
                    this._currentTuplet = this._syData as number;
                    this._sy = this.newSy();
                    break;
                default:
                    this.error('beat-duration', AlphaTexSymbols.String, false);
                    break;
            }
        }
        if (this._sy !== AlphaTexSymbols.RBrace) {
            this.error('beat-duration', AlphaTexSymbols.RBrace, true);
        }
        this._sy = this.newSy();
    }

    private beatEffects(beat: Beat): void {
        if (this._sy !== AlphaTexSymbols.LBrace) {
            return;
        }
        this._sy = this.newSy();
        while (this._sy === AlphaTexSymbols.String) {
            this._syData = (this._syData as string).toLowerCase();
            if (!this.applyBeatEffect(beat)) {
                this.error('beat-effects', AlphaTexSymbols.String, false);
            }
        }
        if (this._sy !== AlphaTexSymbols.RBrace) {
            this.error('beat-effects', AlphaTexSymbols.RBrace, true);
        }
        this._sy = this.newSy();
    }

    /**
     * Tries to apply a beat effect to the given beat.
     * @returns true if a effect could be applied, otherwise false
     */
    private applyBeatEffect(beat: Beat): boolean {
        let syData: string = (this._syData as string).toLowerCase();
        if (syData === 'f') {
            beat.fadeIn = true;
            this._sy = this.newSy();
            return true;
        }
        if (syData === 'v') {
            beat.vibrato = VibratoType.Slight;
            this._sy = this.newSy();
            return true;
        }
        if (syData === 's') {
            beat.slap = true;
            this._sy = this.newSy();
            return true;
        }
        if (syData === 'p') {
            beat.pop = true;
            this._sy = this.newSy();
            return true;
        }
        if (syData === 'tt') {
            beat.tap = true;
            this._sy = this.newSy();
            return true;
        }
        if (syData === 'dd') {
            beat.dots = 2;
            this._sy = this.newSy();
            return true;
        }
        if (syData === 'd') {
            beat.dots = 1;
            this._sy = this.newSy();
            return true;
        }
        if (syData === 'su') {
            beat.pickStroke = PickStroke.Up;
            this._sy = this.newSy();
            return true;
        }
        if (syData === 'sd') {
            beat.pickStroke = PickStroke.Down;
            this._sy = this.newSy();
            return true;
        }
        if (syData === 'tu') {
            this._sy = this.newSy();
            if (this._sy !== AlphaTexSymbols.Number) {
                this.error('tuplet', AlphaTexSymbols.Number, true);
                return false;
            }
            this.applyTuplet(beat, this._syData as number);
            this._sy = this.newSy();
            return true;
        }
        if (syData === 'tb' || syData === 'tbe') {
            let exact: boolean = syData === 'tbe';
            // read points
            this._sy = this.newSy();
            if (this._sy !== AlphaTexSymbols.LParensis) {
                this.error('tremolobar-effect', AlphaTexSymbols.LParensis, true);
                return false;
            }
            this._allowNegatives = true;
            this._sy = this.newSy();
            while (this._sy !== AlphaTexSymbols.RParensis && this._sy !== AlphaTexSymbols.Eof) {
                let offset: number = 0;
                let value: number = 0;
                if (exact) {
                    if (this._sy !== AlphaTexSymbols.Number) {
                        this.error('tremolobar-effect', AlphaTexSymbols.Number, true);
                        return false;
                    }
                    offset = this._syData as number;
                    this._sy = this.newSy();
                    if (this._sy !== AlphaTexSymbols.Number) {
                        this.error('tremolobar-effect', AlphaTexSymbols.Number, true);
                        return false;
                    }
                    value = this._syData as number;
                } else {
                    if (this._sy !== AlphaTexSymbols.Number) {
                        this.error('tremolobar-effect', AlphaTexSymbols.Number, true);
                        return false;
                    }
                    offset = 0;
                    value = this._syData as number;
                }
                beat.addWhammyBarPoint(new BendPoint(offset, value));
                this._sy = this.newSy();
            }
            if (beat.whammyBarPoints != null) {
                while (beat.whammyBarPoints.length > 60) {
                    beat.removeWhammyBarPoint(beat.whammyBarPoints.length - 1);
                }
                // set positions
                if (!exact) {
                    let count: number = beat.whammyBarPoints.length;
                    let step: number = (60 / count) | 0;
                    let i: number = 0;
                    while (i < count) {
                        beat.whammyBarPoints[i].offset = Math.min(60, i * step);
                        i++;
                    }
                } else {
                    beat.whammyBarPoints.sort((a, b) => {
                        return a.offset - b.offset;
                    });
                }
            }
            this._allowNegatives = false;
            if (this._sy !== AlphaTexSymbols.RParensis) {
                this.error('tremolobar-effect', AlphaTexSymbols.RParensis, true);
                return false;
            }
            this._sy = this.newSy();
            return true;
        }
        if (syData === 'bu' || syData === 'bd' || syData === 'au' || syData === 'ad') {
            switch (syData) {
                case 'bu':
                    beat.brushType = BrushType.BrushUp;
                    break;
                case 'bd':
                    beat.brushType = BrushType.BrushDown;
                    break;
                case 'au':
                    beat.brushType = BrushType.ArpeggioUp;
                    break;
                case 'ad':
                    beat.brushType = BrushType.ArpeggioDown;
                    break;
            }
            this._sy = this.newSy();
            if (this._sy === AlphaTexSymbols.Number) {
                // explicit duration
                beat.brushDuration = (this._syData as number);
                this._sy = this.newSy();
                return true;
            }
            // default to calcuated duration
            beat.updateDurations();
            if (syData === 'bu' || syData === 'bd') {
                beat.brushDuration = beat.playbackDuration / 4 / beat.notes.length;
            } else if (syData === 'au' || syData === 'ad') {
                beat.brushDuration = beat.playbackDuration / beat.notes.length;
            }
            return true;
        }
        if (syData === 'ch') {
            this._sy = this.newSy();
            let chordName: string = (this._syData as string);
            let chordId: string = this.getChordId(this._currentStaff, chordName);
<<<<<<< HEAD
            if (!this._currentStaff.chords.has(chordId)) {
=======
            if (!this._currentStaff.hasChord(chordId)) {
>>>>>>> 46837b9f
                let chord: Chord = new Chord();
                chord.showDiagram = false;
                chord.name = chordName;
                this._currentStaff.addChord(chordId, chord);
            }
            beat.chordId = chordId;
            this._sy = this.newSy();
            return true;
        }
        if (syData === 'gr') {
            this._sy = this.newSy();
            if ((this._syData as string).toLowerCase() === 'ob') {
                beat.graceType = GraceType.OnBeat;
                this._sy = this.newSy();
            } else if ((this._syData as string).toLowerCase() === 'b') {
                beat.graceType = GraceType.BendGrace;
                this._sy = this.newSy();
            } else {
                beat.graceType = GraceType.BeforeBeat;
            }
            return true;
        }
        if (syData === 'dy') {
            this.newSy();
            switch ((this._syData as string).toLowerCase()) {
                case 'ppp':
                    beat.dynamics = DynamicValue.PPP;
                    break;
                case 'pp':
                    beat.dynamics = DynamicValue.PP;
                    break;
                case 'p':
                    beat.dynamics = DynamicValue.P;
                    break;
                case 'mp':
                    beat.dynamics = DynamicValue.MP;
                    break;
                case 'mf':
                    beat.dynamics = DynamicValue.MF;
                    break;
                case 'f':
                    beat.dynamics = DynamicValue.F;
                    break;
                case 'ff':
                    beat.dynamics = DynamicValue.FF;
                    break;
                case 'fff':
                    beat.dynamics = DynamicValue.FFF;
                    break;
            }
            this._currentDynamics = beat.dynamics;
            this.newSy();
            return true;
        }
        if (syData === 'cre') {
            beat.crescendo = CrescendoType.Crescendo;
            this.newSy();
            return true;
        }
        if (syData === 'dec') {
            beat.crescendo = CrescendoType.Decrescendo;
            this.newSy();
            return true;
        }
        if (syData === 'tp') {
            this._sy = this.newSy();
            let duration: Duration = Duration.Eighth;
            if (this._sy === AlphaTexSymbols.Number) {
                switch (this._syData as number) {
                    case 8:
                        duration = Duration.Eighth;
                        break;
                    case 16:
                        duration = Duration.Sixteenth;
                        break;
                    case 32:
                        duration = Duration.ThirtySecond;
                        break;
                    default:
                        duration = Duration.Eighth;
                        break;
                }
                this._sy = this.newSy();
            }
            beat.tremoloSpeed = duration;
            return true;
        }
        return false;
    }

    private getChordId(currentStaff: Staff, chordName: string): string {
        return chordName.toLowerCase() + currentStaff.index + currentStaff.track.index
    }

    private applyTuplet(beat: Beat, tuplet: number): void {
        switch (tuplet) {
            case 3:
                beat.tupletNumerator = 3;
                beat.tupletDenominator = 2;
                break;
            case 5:
                beat.tupletNumerator = 5;
                beat.tupletDenominator = 4;
                break;
            case 6:
                beat.tupletNumerator = 6;
                beat.tupletDenominator = 4;
                break;
            case 7:
                beat.tupletNumerator = 7;
                beat.tupletDenominator = 4;
                break;
            case 9:
                beat.tupletNumerator = 9;
                beat.tupletDenominator = 8;
                break;
            case 10:
                beat.tupletNumerator = 10;
                beat.tupletDenominator = 8;
                break;
            case 11:
                beat.tupletNumerator = 11;
                beat.tupletDenominator = 8;
                break;
            case 12:
                beat.tupletNumerator = 12;
                beat.tupletDenominator = 8;
                break;
            default:
                beat.tupletNumerator = 1;
                beat.tupletDenominator = 1;
                break;
        }
    }

    private isNoteText(txt: string): boolean {
        return txt === 'x' || txt === '-' || txt === 'r';
    }

    private note(beat: Beat): boolean {
        // fret.string
        let isDead: boolean = false;
        let isTie: boolean = false;
        let fret: number = -1;
        let octave: number = -1;
        let tone: number = -1;
        switch (this._sy) {
            case AlphaTexSymbols.Number:
                fret = this._syData as number;
                break;
            case AlphaTexSymbols.String:
                isDead = (this._syData as string) === 'x';
                isTie = (this._syData as string) === '-';

                if (isTie || isDead) {
                    fret = 0;
                } else {
                    this.error('note-fret', AlphaTexSymbols.Number, true);
                }
                break;
            case AlphaTexSymbols.Tuning:
                let tuning: TuningParseResult = this._syData as TuningParseResult;
                octave = tuning.octave;
                tone = tuning.noteValue;
                break;
            default:
                return false;
        }
        this._sy = this.newSy(); // Fret done

        let isFretted: boolean = octave === -1 && this._currentStaff.tuning.length > 0;
        let noteString: number = -1;
        if (isFretted) {
            // Fret [Dot] String
            if (this._sy !== AlphaTexSymbols.Dot) {
                this.error('note', AlphaTexSymbols.Dot, true);
            }
            this._sy = this.newSy(); // dot done

            if (this._sy !== AlphaTexSymbols.Number) {
                this.error('note-string', AlphaTexSymbols.Number, true);
            }
            noteString = this._syData as number;
            if (noteString < 1 || noteString > this._currentStaff.tuning.length) {
                this.error('note-string', AlphaTexSymbols.Number, false);
            }
            this._sy = this.newSy(); // string done
        }
        // read effects
        let note: Note = new Note();
        if (isFretted) {
            note.string = this._currentStaff.tuning.length - (noteString - 1);
            note.isDead = isDead;
            note.isTieDestination = isTie;
            if (!isTie) {
                note.fret = fret;
            }
        } else {
            note.octave = octave;
            note.tone = tone;
            note.isTieDestination = isTie;
        }
        beat.addNote(note);
        this.noteEffects(note);
        return true;
    }

    private noteEffects(note: Note): void {
        if (this._sy !== AlphaTexSymbols.LBrace) {
            return;
        }
        this._sy = this.newSy();
        while (this._sy === AlphaTexSymbols.String) {
            let syData: string = (this._syData as string).toLowerCase();
            this._syData = syData;
            if (syData === 'b' || syData === 'be') {
                let exact: boolean = (this._syData as string) === 'be';
                // read points
                this._sy = this.newSy();
                if (this._sy !== AlphaTexSymbols.LParensis) {
                    this.error('bend-effect', AlphaTexSymbols.LParensis, true);
                }
                this._sy = this.newSy();
                while (this._sy !== AlphaTexSymbols.RParensis && this._sy !== AlphaTexSymbols.Eof) {
                    let offset: number = 0;
                    let value: number = 0;
                    if (exact) {
                        if (this._sy !== AlphaTexSymbols.Number) {
                            this.error('bend-effect-value', AlphaTexSymbols.Number, true);
                        }
                        offset = this._syData as number;
                        this._sy = this.newSy();
                        if (this._sy !== AlphaTexSymbols.Number) {
                            this.error('bend-effect-value', AlphaTexSymbols.Number, true);
                        }
                        value = this._syData as number;
                    } else {
                        if (this._sy !== AlphaTexSymbols.Number) {
                            this.error('bend-effect-value', AlphaTexSymbols.Number, true);
                        }
                        value = this._syData as number;
                    }
                    note.addBendPoint(new BendPoint(offset, value));
                    this._sy = this.newSy();
                }
                const points = note.bendPoints;
                if (points != null) {
                    while (points.length > 60) {
                        points.splice(points.length - 1, 1);
                    }
                    // set positions
                    if (exact) {
                        points.sort((a, b) => {
                            return a.offset - b.offset;
                        });
                    } else {
                        let count: number = points.length;
                        let step: number = (60 / (count - 1)) | 0;
                        let i: number = 0;
                        while (i < count) {
                            points[i].offset = Math.min(60, i * step);
                            i++;
                        }
                    }
                }
                if (this._sy !== AlphaTexSymbols.RParensis) {
                    this.error('bend-effect', AlphaTexSymbols.RParensis, true);
                }
                this._sy = this.newSy();
            } else if (syData === 'nh') {
                note.harmonicType = HarmonicType.Natural;
                this._sy = this.newSy();
            } else if (syData === 'ah') {
                // todo: Artificial Key
                note.harmonicType = HarmonicType.Artificial;
                this._sy = this.newSy();
            } else if (syData === 'th') {
                // todo: store tapped fret in data
                note.harmonicType = HarmonicType.Tap;
                this._sy = this.newSy();
            } else if (syData === 'ph') {
                note.harmonicType = HarmonicType.Pinch;
                this._sy = this.newSy();
            } else if (syData === 'sh') {
                note.harmonicType = HarmonicType.Semi;
                this._sy = this.newSy();
            } else if (syData === 'tr') {
                this._sy = this.newSy();
                if (this._sy !== AlphaTexSymbols.Number) {
                    this.error('trill-effect', AlphaTexSymbols.Number, true);
                }
                let fret: number = this._syData as number;
                this._sy = this.newSy();
                let duration: Duration = Duration.Sixteenth;
                if (this._sy === AlphaTexSymbols.Number) {
                    switch (this._syData as number) {
                        case 16:
                            duration = Duration.Sixteenth;
                            break;
                        case 32:
                            duration = Duration.ThirtySecond;
                            break;
                        case 64:
                            duration = Duration.SixtyFourth;
                            break;
                        default:
                            duration = Duration.Sixteenth;
                            break;
                    }
                    this._sy = this.newSy();
                }
                note.trillValue = fret + note.stringTuning;
                note.trillSpeed = duration;
            } else if (syData === 'v') {
                this._sy = this.newSy();
                note.vibrato = VibratoType.Slight;
            } else if (syData === 'sl') {
                this._sy = this.newSy();
                note.slideOutType = SlideOutType.Legato;
            } else if (syData === 'ss') {
                this._sy = this.newSy();
                note.slideOutType = SlideOutType.Shift;
            } else if (syData === 'sib') {
                this._sy = this.newSy();
                note.slideInType = SlideInType.IntoFromBelow;
            } else if (syData === 'sia') {
                this._sy = this.newSy();
                note.slideInType = SlideInType.IntoFromAbove;
            } else if (syData === 'sou') {
                this._sy = this.newSy();
                note.slideOutType = SlideOutType.OutUp;
            } else if (syData === 'sod') {
                this._sy = this.newSy();
                note.slideOutType = SlideOutType.OutDown;
            } else if (syData === 'psd') {
                this._sy = this.newSy();
                note.slideOutType = SlideOutType.PickSlideDown;
            } else if (syData === 'psu') {
                this._sy = this.newSy();
                note.slideOutType = SlideOutType.PickSlideUp;
            } else if (syData === 'h') {
                this._sy = this.newSy();
                note.isHammerPullOrigin = true;
            } else if (syData === 'lht') {
                this._sy = this.newSy();
                note.isLeftHandTapped = true;
            } else if (syData === 'g') {
                this._sy = this.newSy();
                note.isGhost = true;
            } else if (syData === 'ac') {
                this._sy = this.newSy();
                note.accentuated = AccentuationType.Normal;
            } else if (syData === 'hac') {
                this._sy = this.newSy();
                note.accentuated = AccentuationType.Heavy;
            } else if (syData === 'pm') {
                this._sy = this.newSy();
                note.isPalmMute = true;
            } else if (syData === 'st') {
                this._sy = this.newSy();
                note.isStaccato = true;
            } else if (syData === 'lr') {
                this._sy = this.newSy();
                note.isLetRing = true;
            } else if (syData === 'x') {
                this._sy = this.newSy();
                note.fret = 0;
                note.isDead = true;
            } else if (syData === '-' || syData === 't') {
                this._sy = this.newSy();
                note.isTieDestination = true;
            } else if (syData === 'lf') {
                this._sy = this.newSy();
                let finger: Fingers = Fingers.Thumb;
                if (this._sy === AlphaTexSymbols.Number) {
                    finger = this.toFinger(this._syData as number);
                    this._sy = this.newSy();
                }
                note.leftHandFinger = finger;
            } else if (syData === 'rf') {
                this._sy = this.newSy();
                let finger: Fingers = Fingers.Thumb;
                if (this._sy === AlphaTexSymbols.Number) {
                    finger = this.toFinger(this._syData as number);
                    this._sy = this.newSy();
                }
                note.rightHandFinger = finger;
            } else if (this.applyBeatEffect(note.beat)) {
                // Success
            } else {
                this.error(syData, AlphaTexSymbols.String, false);
            }
        }
        if (this._sy !== AlphaTexSymbols.RBrace) {
            this.error('note-effect', AlphaTexSymbols.RBrace, false);
        }
        this._sy = this.newSy();
    }

    private toFinger(num: number): Fingers {
        switch (num) {
            case 1:
                return Fingers.Thumb;
            case 2:
                return Fingers.IndexFinger;
            case 3:
                return Fingers.MiddleFinger;
            case 4:
                return Fingers.AnnularFinger;
            case 5:
                return Fingers.LittleFinger;
        }
        return Fingers.Thumb;
    }

    private parseDuration(duration: number): Duration {
        switch (duration) {
            case -4:
                return Duration.QuadrupleWhole;
            case -2:
                return Duration.DoubleWhole;
            case 1:
                return Duration.Whole;
            case 2:
                return Duration.Half;
            case 4:
                return Duration.Quarter;
            case 8:
                return Duration.Eighth;
            case 16:
                return Duration.Sixteenth;
            case 32:
                return Duration.ThirtySecond;
            case 64:
                return Duration.SixtyFourth;
            case 128:
                return Duration.OneHundredTwentyEighth;
            case 256:
                return Duration.TwoHundredFiftySixth;
            default:
                return Duration.Quarter;
        }
    }

    private barMeta(bar: Bar): boolean {
        let anyMeta = false;
        let master: MasterBar = bar.masterBar;
        while (this._sy === AlphaTexSymbols.MetaCommand) {
            anyMeta = true;
            let syData: string = (this._syData as string).toLowerCase();
            if (syData === 'ts') {
                this._sy = this.newSy();
                if (this._sy !== AlphaTexSymbols.Number) {
                    this.error('timesignature-numerator', AlphaTexSymbols.Number, true);
                }
                master.timeSignatureNumerator = this._syData as number;
                this._sy = this.newSy();
                if (this._sy !== AlphaTexSymbols.Number) {
                    this.error('timesignature-denominator', AlphaTexSymbols.Number, true);
                }
                master.timeSignatureDenominator = this._syData as number;
                this._sy = this.newSy();
            } else if (syData === 'ro') {
                master.isRepeatStart = true;
                this._sy = this.newSy();
            } else if (syData === 'rc') {
                this._sy = this.newSy();
                if (this._sy !== AlphaTexSymbols.Number) {
                    this.error('repeatclose', AlphaTexSymbols.Number, true);
                }
                if (this._syData as number > 2048) {
                    this.error('repeatclose', AlphaTexSymbols.Number, false);
                }
                master.repeatCount = this._syData as number;
                this._sy = this.newSy();
            } else if (syData === 'ae') {
                this._sy = this.newSy();
                if (this._sy === AlphaTexSymbols.LParensis) {
                    this._sy = this.newSy();
                    if (this._sy !== AlphaTexSymbols.Number) {
                        this.error('alternateending', AlphaTexSymbols.Number, true)
                    }
                    this.applyAlternateEnding(master);
                    while (this._sy === AlphaTexSymbols.Number) {
                        this.applyAlternateEnding(master);
                    }
                    if (this._sy !== AlphaTexSymbols.RParensis) {
                        this.error('alternateending-list', AlphaTexSymbols.RParensis, true);
                    }
                    this._sy = this.newSy();
                } else {
                    if (this._sy !== AlphaTexSymbols.Number) {
                        this.error('alternateending', AlphaTexSymbols.Number, true)
                    }
                    this.applyAlternateEnding(master);
                }
            } else if (syData === 'ks') {
                this._sy = this.newSy();
                if (this._sy !== AlphaTexSymbols.String) {
                    this.error('keysignature', AlphaTexSymbols.String, true);
                }
                master.keySignature = this.parseKeySignature(this._syData as string);
                this._sy = this.newSy();
            } else if (syData === 'clef') {
                this._sy = this.newSy();
                switch (this._sy) {
                    case AlphaTexSymbols.String:
                        bar.clef = this.parseClefFromString(this._syData as string);
                        break;
                    case AlphaTexSymbols.Number:
                        bar.clef = this.parseClefFromInt(this._syData as number);
                        break;
                    case AlphaTexSymbols.Tuning:
                        let parseResult: TuningParseResult = this._syData as TuningParseResult;
                        bar.clef = this.parseClefFromInt(parseResult.realValue);
                        break;
                    default:
                        this.error('clef', AlphaTexSymbols.String, true);
                        break;
                }
                this._sy = this.newSy();
            } else if (syData === 'tempo') {
                this._sy = this.newSy();
                if (this._sy !== AlphaTexSymbols.Number) {
                    this.error('tempo', AlphaTexSymbols.Number, true);
                }
                let tempoAutomation: Automation = new Automation();
                tempoAutomation.isLinear = false;
                tempoAutomation.type = AutomationType.Tempo;
                tempoAutomation.value = this._syData as number;
                master.tempoAutomation = tempoAutomation;
                this._sy = this.newSy();
            } else if (syData === 'section') {
                this._sy = this.newSy();
                if (this._sy !== AlphaTexSymbols.String) {
                    this.error('section', AlphaTexSymbols.String, true);
                }
                let text: string = this._syData as string;
                this._sy = this.newSy();
                let marker: string = '';
                if (this._sy === AlphaTexSymbols.String && !this.isNoteText((this._syData as string).toLowerCase())) {
                    marker = text;
                    text = this._syData as string;
                    this._sy = this.newSy();
                }
                let section: Section = new Section();
                section.marker = marker;
                section.text = text;
                master.section = section;
            } else if (syData === 'tf') {
                this._allowTuning = false;
                this._sy = this.newSy();
                this._allowTuning = true;
                switch (this._sy) {
                    case AlphaTexSymbols.String:
                        master.tripletFeel = this.parseTripletFeelFromString(this._syData as string);
                        break;
                    case AlphaTexSymbols.Number:
                        master.tripletFeel = this.parseTripletFeelFromInt(this._syData as number);
                        break;
                    default:
                        this.error('triplet-feel', AlphaTexSymbols.String, true);
                        break;
                }
                this._sy = this.newSy();
            } else if (syData === 'ac') {
                master.isAnacrusis = true;
                this._sy = this.newSy();
            } else {
                if (bar.index === 0) {
                    if (!this.handleStaffMeta()) {
                        this.error('measure-effects', AlphaTexSymbols.String, false);
                    }
                } else {
                    this.error('measure-effects', AlphaTexSymbols.String, false);
                }
            }
        }

        if (master.index === 0 && !master.tempoAutomation) {
            let tempoAutomation: Automation = new Automation();
            tempoAutomation.isLinear = false;
            tempoAutomation.type = AutomationType.Tempo;
            tempoAutomation.value = this._score.tempo;
            master.tempoAutomation = tempoAutomation;
        }
        return anyMeta;
<<<<<<< HEAD
=======
    }

    private applyAlternateEnding(master: MasterBar): void {
        let num = this._syData as number;
        if (num < 1) {
            // Repeat numberings start from 1
            this.error('alternateending', AlphaTexSymbols.Number, true)
        }
        // Alternate endings bitflag starts from 0
        master.alternateEndings |= 1 << (num - 1);
        this._sy = this.newSy();
>>>>>>> 46837b9f
    }
}<|MERGE_RESOLUTION|>--- conflicted
+++ resolved
@@ -34,12 +34,9 @@
 import { ModelUtils, TuningParseResult } from '@src/model/ModelUtils';
 import { AlphaTabError, AlphaTabErrorType } from '@src/AlphaTabError';
 import { BeatCloner } from '@src/generated/model/BeatCloner';
-<<<<<<< HEAD
-=======
 import { IOHelper } from '@src/io/IOHelper';
 import { Settings } from '@src/Settings';
 import { ByteBuffer } from '@src/io/ByteBuffer';
->>>>>>> 46837b9f
 
 /**
  * A list of terminals recognized by the alphaTex-parser
@@ -129,11 +126,8 @@
     private _staffHasExplicitTuning: boolean = false;
     private _staffTuningApplied: boolean = false;
 
-<<<<<<< HEAD
-=======
     public logErrors: boolean = false;
 
->>>>>>> 46837b9f
     public constructor() {
         super();
     }
@@ -171,11 +165,7 @@
             this.consolidate();
             this._score.finish(this.settings);
             this._score.rebuildRepeatGroups();
-<<<<<<< HEAD
-            for(const [track, lyrics] of this._lyrics) {
-=======
             for (const [track, lyrics] of this._lyrics) {
->>>>>>> 46837b9f
                 this._score.tracks[track].applyLyrics(lyrics);
             }
             return this._score;
@@ -942,11 +932,7 @@
             let syData: string = (this._syData as string).toLowerCase();
             if (syData === 'track') {
                 this._staffHasExplicitTuning = false;
-<<<<<<< HEAD
-                this._staffTuningApplied = false;        
-=======
                 this._staffTuningApplied = false;
->>>>>>> 46837b9f
 
                 this._sy = this.newSy();
                 // new track starting? - if no masterbars it's the \track of the initial track.
@@ -969,11 +955,7 @@
                 if (syData === 'staff') {
                     this._staffHasExplicitTuning = false;
                     this._staffTuningApplied = false;
-<<<<<<< HEAD
-    
-=======
-
->>>>>>> 46837b9f
+
                     this._sy = this.newSy();
                     if (this._currentTrack.staves[0].bars.length > 0) {
                         this._currentTrack.ensureStaveCount(this._currentTrack.staves.length + 1);
@@ -1392,11 +1374,7 @@
             this._sy = this.newSy();
             let chordName: string = (this._syData as string);
             let chordId: string = this.getChordId(this._currentStaff, chordName);
-<<<<<<< HEAD
-            if (!this._currentStaff.chords.has(chordId)) {
-=======
             if (!this._currentStaff.hasChord(chordId)) {
->>>>>>> 46837b9f
                 let chord: Chord = new Chord();
                 chord.showDiagram = false;
                 chord.name = chordName;
@@ -1984,8 +1962,6 @@
             master.tempoAutomation = tempoAutomation;
         }
         return anyMeta;
-<<<<<<< HEAD
-=======
     }
 
     private applyAlternateEnding(master: MasterBar): void {
@@ -1997,6 +1973,5 @@
         // Alternate endings bitflag starts from 0
         master.alternateEndings |= 1 << (num - 1);
         this._sy = this.newSy();
->>>>>>> 46837b9f
     }
 }