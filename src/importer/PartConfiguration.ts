--- conflicted
+++ resolved
@@ -110,15 +110,6 @@
             for(const track of part.tracks) {
                 let flags = 0;
                 if(track.showStandardNotation) {
-<<<<<<< HEAD
-                    flags |= 0x01;
-                }
-                if(track.showTablature) {
-                    flags |= 0x02;
-                }
-                if(track.showSlash) {
-                    flags |= 0x04;
-=======
                     flags = flags | 0x01;
                 }
                 if(track.showTablature) {
@@ -126,7 +117,6 @@
                 }
                 if(track.showSlash) {
                     flags = flags | 0x04;
->>>>>>> 46837b9f
                 }
                 writer.writeByte(flags);
             }
