--- conflicted
+++ resolved
@@ -9,10 +9,7 @@
 /**
  * A bar is a single block within a track, also known as Measure.
  * @json
-<<<<<<< HEAD
-=======
  * @json_strict
->>>>>>> 46837b9f
  */
 export class Bar {
     private static _globalBarId: number = 0;
@@ -93,19 +90,11 @@
         this.voices.push(voice);
     }
 
-<<<<<<< HEAD
-    public finish(settings: Settings): void {
-        this.isMultiVoice = false;
-        for (let i: number = 0, j: number = this.voices.length; i < j; i++) {
-            let voice: Voice = this.voices[i];
-            voice.finish(settings);
-=======
     public finish(settings: Settings, sharedDataBag: Map<string, unknown>): void {
         this.isMultiVoice = false;
         for (let i: number = 0, j: number = this.voices.length; i < j; i++) {
             let voice: Voice = this.voices[i];
             voice.finish(settings, sharedDataBag);
->>>>>>> 46837b9f
             if(i > 0 && !voice.isEmpty) {
                 this.isMultiVoice = true;
             }
