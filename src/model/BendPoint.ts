--- conflicted
+++ resolved
@@ -3,10 +3,7 @@
  * describe WhammyBar and String Bending effects.
  * @cloneable
  * @json
-<<<<<<< HEAD
-=======
  * @json_strict
->>>>>>> 46837b9f
  */
 export class BendPoint {
     public static readonly MaxPosition: number = 60;
