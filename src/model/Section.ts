--- conflicted
+++ resolved
@@ -2,10 +2,7 @@
  * This public class is used to describe the beginning of a
  * section within a song. It acts like a marker.
  * @json
-<<<<<<< HEAD
-=======
  * @json_strict
->>>>>>> 46837b9f
  */
 export class Section {
     /**
