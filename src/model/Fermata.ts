/**
 * Lists all types of fermatas
 */
export enum FermataType {
    /**
     * A short fermata (triangle symbol)
     */
    Short,
    /**
     * A medium fermata (round symbol)
     */
    Medium,
    /**
     * A long fermata (rectangular symbol)
     */
    Long
}

/**
 * Represents a fermata.
 * @json
<<<<<<< HEAD
=======
 * @json_strict
>>>>>>> 46837b9f
 */
export class Fermata {
    /**
     * Gets or sets the type of fermata.
     */
    public type: FermataType = FermataType.Short;

    /**
     * Gets or sets the actual lenght of the fermata.
     */
    public length: number = 0;
}<|MERGE_RESOLUTION|>--- conflicted
+++ resolved
@@ -19,10 +19,7 @@
 /**
  * Represents a fermata.
  * @json
-<<<<<<< HEAD
-=======
  * @json_strict
->>>>>>> 46837b9f
  */
 export class Fermata {
     /**
