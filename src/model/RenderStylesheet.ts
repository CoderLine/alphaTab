--- conflicted
+++ resolved
@@ -2,10 +2,7 @@
  * This class represents the rendering stylesheet.
  * It contains settings which control the display of the score when rendered.
  * @json
-<<<<<<< HEAD
-=======
  * @json_strict
->>>>>>> 46837b9f
  */
 export class RenderStylesheet {
     /**
