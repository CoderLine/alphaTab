--- conflicted
+++ resolved
@@ -2,20 +2,13 @@
 import { Beat } from '@src/model/Beat';
 import { GraceType } from '@src/model/GraceType';
 import { Settings } from '@src/Settings';
-<<<<<<< HEAD
-import { GraceGroup } from './GraceGroup';
-=======
 import { GraceGroup } from '@src/model/GraceGroup';
->>>>>>> 46837b9f
 
 /**
  * A voice represents a group of beats
  * that can be played during a bar.
  * @json
-<<<<<<< HEAD
-=======
  * @json_strict
->>>>>>> 46837b9f
  */
 export class Voice {
     private _beatLookup!: Map<number, Beat>;
@@ -118,11 +111,7 @@
         for (let index: number = 0; index < this.beats.length; index++) {
             let beat: Beat = this.beats[index];
             beat.index = index;
-<<<<<<< HEAD
-            this.chain(beat);
-=======
             this.chain(beat, sharedDataBag);
->>>>>>> 46837b9f
             if (beat.graceType === GraceType.None) {
                 beat.graceGroup = currentGraceGroup;
                 if (currentGraceGroup) {
@@ -142,11 +131,7 @@
         for (let i: number = 0; i < this.beats.length; i++) {
             let beat: Beat = this.beats[i];
             beat.index = i;
-<<<<<<< HEAD
-            beat.finish(settings);
-=======
             beat.finish(settings, sharedDataBag);
->>>>>>> 46837b9f
 
             // if this beat is a non-grace but has grace notes
             // we need to first steal the duration from the right beat
@@ -157,12 +142,8 @@
                     const lastGraceBeat = beat.graceGroup!.beats[beat.graceGroup!.beats.length - 1];
                     if (firstGraceBeat.graceType !== GraceType.BendGrace) {
                         // find out the stolen duration first
-<<<<<<< HEAD
-                        let stolenDuration: number = (lastGraceBeat.playbackStart + lastGraceBeat.playbackDuration) - firstGraceBeat.playbackStart;
-=======
                         let stolenDuration: number =
                             lastGraceBeat.playbackStart + lastGraceBeat.playbackDuration - firstGraceBeat.playbackStart;
->>>>>>> 46837b9f
 
                         switch (firstGraceBeat.graceType) {
                             case GraceType.BeforeBeat:
@@ -171,12 +152,8 @@
                                     firstGraceBeat.previousBeat.playbackDuration -= stolenDuration;
                                     // place beats starting after new beat end
                                     if (firstGraceBeat.previousBeat.voice == this) {
-<<<<<<< HEAD
-                                        currentPlaybackTick = firstGraceBeat.previousBeat.playbackStart +
-=======
                                         currentPlaybackTick =
                                             firstGraceBeat.previousBeat.playbackStart +
->>>>>>> 46837b9f
                                             firstGraceBeat.previousBeat.playbackDuration;
                                     } else {
                                         // stealing into the previous bar
@@ -196,11 +173,7 @@
 
                                 break;
                             case GraceType.OnBeat:
-<<<<<<< HEAD
-                                // steal duration from current beat 
-=======
                                 // steal duration from current beat
->>>>>>> 46837b9f
                                 beat.playbackDuration -= stolenDuration;
                                 if (lastGraceBeat.voice === this) {
                                     // with changed durations, update current position to be after the last grace beat
@@ -214,12 +187,9 @@
                     }
                 }
 
-<<<<<<< HEAD
-=======
                 beat.displayStart = currentDisplayTick;
                 beat.playbackStart = currentPlaybackTick;   
 
->>>>>>> 46837b9f
                 if (beat.fermata) {
                     this.bar.masterBar.addFermata(beat.playbackStart, beat.fermata);
                 } else {
@@ -227,23 +197,15 @@
                 }
 
                 this._beatLookup.set(beat.playbackStart, beat);
-<<<<<<< HEAD
-=======
             } else {
                 beat.displayStart = currentDisplayTick;
                 beat.playbackStart = currentPlaybackTick;    
->>>>>>> 46837b9f
-            }
-
-            beat.displayStart = currentDisplayTick;
-            beat.playbackStart = currentPlaybackTick;
+            }
+
             beat.finishTuplet();
-<<<<<<< HEAD
-=======
             if (beat.graceGroup) {
                 beat.graceGroup.finish();
             }
->>>>>>> 46837b9f
             currentDisplayTick += beat.displayDuration;
             currentPlaybackTick += beat.playbackDuration;
         }
