import { Bar } from '@src/model/Bar';
import { Beat } from '@src/model/Beat';
import { GraceType } from '@src/model/GraceType';
import { Settings } from '@src/Settings';
import { GraceGroup } from '@src/model/GraceGroup';

/**
 * A voice represents a group of beats
 * that can be played during a bar.
 * @json
 * @json_strict
 */
export class Voice {
    private _beatLookup!: Map<number, Beat>;

    private static _globalBarId: number = 0;

    /**
     * Gets or sets the unique id of this bar.
     */
    public id: number = Voice._globalBarId++;

    /**
     * Gets or sets the zero-based index of this voice within the bar.
     * @json_ignore
     */
    public index: number = 0;

    /**
     * Gets or sets the reference to the bar this voice belongs to.
     * @json_ignore
     */
    public bar!: Bar;

    /**
     * Gets or sets the list of beats contained in this voice.
     * @json_add addBeat
     */
    public beats: Beat[] = [];

    /**
     * Gets or sets a value indicating whether this voice is empty.
     */
    public isEmpty: boolean = true;

    public insertBeat(after: Beat, newBeat: Beat): void {
        newBeat.nextBeat = after.nextBeat;
        if (newBeat.nextBeat) {
            newBeat.nextBeat.previousBeat = newBeat;
        }
        newBeat.previousBeat = after;
        newBeat.voice = this;
        after.nextBeat = newBeat;
        this.beats.splice(after.index + 1, 0, newBeat);
    }

    public addBeat(beat: Beat): void {
        beat.voice = this;
        beat.index = this.beats.length;
        this.beats.push(beat);
        if (!beat.isEmpty) {
            this.isEmpty = false;
        }
    }

<<<<<<< HEAD
    private chain(beat: Beat, sharedDataBag: Map<string, unknown>): void {
=======
    private chain(beat: Beat, sharedDataBag: Map<string, unknown> | null = null): void {
>>>>>>> cae9f7e2
        if (!this.bar) {
            return;
        }
        if (beat.index < this.beats.length - 1) {
            beat.nextBeat = this.beats[beat.index + 1];
            beat.nextBeat.previousBeat = beat;
        } else if (beat.isLastOfVoice && beat.voice.bar.nextBar) {
            let nextVoice: Voice = this.bar.nextBar!.voices[this.index];
            if (nextVoice.beats.length > 0) {
                beat.nextBeat = nextVoice.beats[0];
                beat.nextBeat.previousBeat = beat;
            } else {
                beat.nextBeat!.previousBeat = beat;
            }
        }

        beat.chain(sharedDataBag);
    }

    public addGraceBeat(beat: Beat): void {
        if (this.beats.length === 0) {
            this.addBeat(beat);
            return;
        }
        // remove last beat
        let lastBeat: Beat = this.beats[this.beats.length - 1];
        this.beats.splice(this.beats.length - 1, 1);
        // insert grace beat
        this.addBeat(beat);
        // reinsert last beat
        this.addBeat(lastBeat);
        this.isEmpty = false;
    }

    public getBeatAtPlaybackStart(playbackStart: number): Beat | null {
        if (this._beatLookup.has(playbackStart)) {
            return this._beatLookup.get(playbackStart)!;
        }
        return null;
    }

<<<<<<< HEAD
    public finish(settings: Settings, sharedDataBag: Map<string, unknown>): void {
=======
    public finish(settings: Settings, sharedDataBag: Map<string, unknown> | null = null): void {
>>>>>>> cae9f7e2
        this._beatLookup = new Map<number, Beat>();
        let currentGraceGroup: GraceGroup | null = null;
        for (let index: number = 0; index < this.beats.length; index++) {
            let beat: Beat = this.beats[index];
            beat.index = index;
            this.chain(beat, sharedDataBag);
            if (beat.graceType === GraceType.None) {
                beat.graceGroup = currentGraceGroup;
                if (currentGraceGroup) {
                    currentGraceGroup.isComplete = true;
                }
                currentGraceGroup = null;
            } else {
                if (!currentGraceGroup) {
                    currentGraceGroup = new GraceGroup();
                }
                currentGraceGroup.addBeat(beat);
            }
        }

        let currentDisplayTick: number = 0;
        let currentPlaybackTick: number = 0;
        for (let i: number = 0; i < this.beats.length; i++) {
            let beat: Beat = this.beats[i];
            beat.index = i;
            beat.finish(settings, sharedDataBag);

            // if this beat is a non-grace but has grace notes
            // we need to first steal the duration from the right beat
            // and place the grace beats correctly
            if (beat.graceType === GraceType.None) {
                if (beat.graceGroup) {
                    const firstGraceBeat = beat.graceGroup!.beats[0];
                    const lastGraceBeat = beat.graceGroup!.beats[beat.graceGroup!.beats.length - 1];
                    if (firstGraceBeat.graceType !== GraceType.BendGrace) {
                        // find out the stolen duration first
                        let stolenDuration: number =
                            lastGraceBeat.playbackStart + lastGraceBeat.playbackDuration - firstGraceBeat.playbackStart;

                        switch (firstGraceBeat.graceType) {
                            case GraceType.BeforeBeat:
                                // steal duration from previous beat and then place grace beats newly
                                if (firstGraceBeat.previousBeat) {
                                    firstGraceBeat.previousBeat.playbackDuration -= stolenDuration;
                                    // place beats starting after new beat end
                                    if (firstGraceBeat.previousBeat.voice == this) {
                                        currentPlaybackTick =
                                            firstGraceBeat.previousBeat.playbackStart +
                                            firstGraceBeat.previousBeat.playbackDuration;
                                    } else {
                                        // stealing into the previous bar
                                        currentPlaybackTick = -stolenDuration;
                                    }
                                } else {
                                    // before-beat on start is somehow not possible as it causes negative ticks
                                    currentPlaybackTick = -stolenDuration;
                                }

                                for (const graceBeat of beat.graceGroup!.beats) {
                                    this._beatLookup.delete(graceBeat.playbackStart);
                                    graceBeat.playbackStart = currentPlaybackTick;
                                    this._beatLookup.set(graceBeat.playbackStart, beat);
                                    currentPlaybackTick += graceBeat.playbackDuration;
                                }

                                break;
                            case GraceType.OnBeat:
                                // steal duration from current beat
                                beat.playbackDuration -= stolenDuration;
                                if (lastGraceBeat.voice === this) {
                                    // with changed durations, update current position to be after the last grace beat
                                    currentPlaybackTick = lastGraceBeat.playbackStart + lastGraceBeat.playbackDuration;
                                } else {
                                    // if last grace beat is on the previous bar, we shift the time back to have the note played earlier
                                    currentPlaybackTick = -stolenDuration;
                                }
                                break;
                        }
                    }
                }

                beat.displayStart = currentDisplayTick;
<<<<<<< HEAD
                beat.playbackStart = currentPlaybackTick;   
=======
                beat.playbackStart = currentPlaybackTick;
>>>>>>> cae9f7e2

                if (beat.fermata) {
                    this.bar.masterBar.addFermata(beat.playbackStart, beat.fermata);
                } else {
                    beat.fermata = this.bar.masterBar.getFermata(beat);
                }

                this._beatLookup.set(beat.playbackStart, beat);
            } else {
                beat.displayStart = currentDisplayTick;
<<<<<<< HEAD
                beat.playbackStart = currentPlaybackTick;    
=======
                beat.playbackStart = currentPlaybackTick;
>>>>>>> cae9f7e2
            }

            beat.finishTuplet();
            if (beat.graceGroup) {
                beat.graceGroup.finish();
            }
            currentDisplayTick += beat.displayDuration;
            currentPlaybackTick += beat.playbackDuration;
        }
    }

    public calculateDuration(): number {
        if (this.isEmpty || this.beats.length === 0) {
            return 0;
        }
        let lastBeat: Beat = this.beats[this.beats.length - 1];
        let firstBeat: Beat = this.beats[0];
        return lastBeat.playbackStart + lastBeat.playbackDuration - firstBeat.playbackStart;
    }
}<|MERGE_RESOLUTION|>--- conflicted
+++ resolved
@@ -63,11 +63,7 @@
         }
     }
 
-<<<<<<< HEAD
-    private chain(beat: Beat, sharedDataBag: Map<string, unknown>): void {
-=======
     private chain(beat: Beat, sharedDataBag: Map<string, unknown> | null = null): void {
->>>>>>> cae9f7e2
         if (!this.bar) {
             return;
         }
@@ -109,11 +105,7 @@
         return null;
     }
 
-<<<<<<< HEAD
-    public finish(settings: Settings, sharedDataBag: Map<string, unknown>): void {
-=======
     public finish(settings: Settings, sharedDataBag: Map<string, unknown> | null = null): void {
->>>>>>> cae9f7e2
         this._beatLookup = new Map<number, Beat>();
         let currentGraceGroup: GraceGroup | null = null;
         for (let index: number = 0; index < this.beats.length; index++) {
@@ -196,11 +188,7 @@
                 }
 
                 beat.displayStart = currentDisplayTick;
-<<<<<<< HEAD
-                beat.playbackStart = currentPlaybackTick;   
-=======
                 beat.playbackStart = currentPlaybackTick;
->>>>>>> cae9f7e2
 
                 if (beat.fermata) {
                     this.bar.masterBar.addFermata(beat.playbackStart, beat.fermata);
@@ -211,11 +199,7 @@
                 this._beatLookup.set(beat.playbackStart, beat);
             } else {
                 beat.displayStart = currentDisplayTick;
-<<<<<<< HEAD
-                beat.playbackStart = currentPlaybackTick;    
-=======
                 beat.playbackStart = currentPlaybackTick;
->>>>>>> cae9f7e2
             }
 
             beat.finishTuplet();
