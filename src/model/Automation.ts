--- conflicted
+++ resolved
@@ -24,10 +24,7 @@
  * Automations are used to change the behaviour of a song.
  * @cloneable
  * @json
-<<<<<<< HEAD
-=======
  * @json_strict
->>>>>>> 46837b9f
  */
 export class Automation {
     /**
