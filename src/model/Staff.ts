import { Bar } from '@src/model/Bar';
import { Chord } from '@src/model/Chord';
import { Track } from '@src/model/Track';
import { Settings } from '@src/Settings';
<<<<<<< HEAD
import { Tuning } from './Tuning';
=======
import { Tuning } from '@src/model/Tuning';
>>>>>>> 46837b9f

/**
 * This class describes a single staff within a track. There are instruments like pianos
 * where a single track can contain multiple staffs.
 * @json
<<<<<<< HEAD
=======
 * @json_strict
>>>>>>> 46837b9f
 */
export class Staff {
    /**
     * Gets or sets the zero-based index of this staff within the track.
     * @json_ignore
     */
    public index: number = 0;

    /**
     * Gets or sets the reference to the track this staff belongs to.
     * @json_ignore
     */
    public track!: Track;

    /**
     * Gets or sets a list of all bars contained in this staff.
     * @json_add addBar
     */
    public bars: Bar[] = [];

    /**
     * Gets or sets a list of all chords defined for this staff. {@link Beat.chordId} refers to entries in this lookup.
     * @json_add addChord
     */
<<<<<<< HEAD
    public chords: Map<string, Chord> = new Map<string, Chord>();
=======
    public chords: Map<string, Chord> | null = null;
>>>>>>> 46837b9f

    /**
     * Gets or sets the fret on which a capo is set.
     */
    public capo: number = 0;

    /**
     * Gets or sets the number of semitones this track should be
     * transposed. This applies to rendering and playback.
     */
    public transpositionPitch: number = 0;

    /**
     * Gets or sets the number of semitones this track should be
     * transposed. This applies only to rendering.
     */
    public displayTranspositionPitch: number = 0;

    /**
     * Get or set the guitar tuning of the guitar. This tuning also indicates the number of strings shown in the
     * guitar tablature. Unlike the {@link Note.string} property this array directly represents
     * the order of the tracks shown in the tablature. The first item is the most top tablature line.
     */
    public stringTuning: Tuning = new Tuning("", [], false);

    /**
     * Get or set the values of the related guitar tuning.
     */
    public get tuning(): number[] {
        return this.stringTuning.tunings;
    }

    /**
     * Gets or sets the name of the tuning.
     */
    public get tuningName(): string {
        return this.stringTuning.name;
    }

    public get isStringed(): boolean {
        return this.stringTuning.tunings.length > 0;
    }

    /**
     * Gets or sets whether the tabs are shown.
     */
    public showTablature: boolean = true;

    /**
     * Gets or sets whether the standard notation is shown.
     */
    public showStandardNotation: boolean = true;

    /**
     * Gets or sets whether the staff contains percussion notation
     */
    public isPercussion: boolean = false;

    /**
     * The number of lines shown for the standard notation. 
     * For some percussion instruments this number might vary. 
     */
    public standardNotationLineCount: number = 5;

<<<<<<< HEAD
    public finish(settings: Settings): void {
=======
    public finish(settings: Settings, sharedDataBag: Map<string, unknown>): void {
>>>>>>> 46837b9f
        this.stringTuning.finish();
        for (let i: number = 0, j: number = this.bars.length; i < j; i++) {
            this.bars[i].finish(settings, sharedDataBag);
        }
    }

    public addChord(chordId: string, chord: Chord): void {
        chord.staff = this;
        let chordMap = this.chords;
        if (chordMap === null) {
            chordMap = new Map<string, Chord>();
            this.chords = chordMap;
        }
        chordMap.set(chordId, chord);
    }

    public hasChord(chordId: string): boolean {
        return this.chords?.has(chordId) ?? false
    }

    public getChord(chordId: string): Chord | null {
        return this.chords?.get(chordId) ?? null
    }
    

    public addBar(bar: Bar): void {
        let bars: Bar[] = this.bars;
        bar.staff = this;
        bar.index = bars.length;
        if (bars.length > 0) {
            bar.previousBar = bars[bars.length - 1];
            bar.previousBar.nextBar = bar;
        }
        bars.push(bar);
    }
}<|MERGE_RESOLUTION|>--- conflicted
+++ resolved
@@ -2,20 +2,13 @@
 import { Chord } from '@src/model/Chord';
 import { Track } from '@src/model/Track';
 import { Settings } from '@src/Settings';
-<<<<<<< HEAD
-import { Tuning } from './Tuning';
-=======
 import { Tuning } from '@src/model/Tuning';
->>>>>>> 46837b9f
 
 /**
  * This class describes a single staff within a track. There are instruments like pianos
  * where a single track can contain multiple staffs.
  * @json
-<<<<<<< HEAD
-=======
  * @json_strict
->>>>>>> 46837b9f
  */
 export class Staff {
     /**
@@ -40,11 +33,7 @@
      * Gets or sets a list of all chords defined for this staff. {@link Beat.chordId} refers to entries in this lookup.
      * @json_add addChord
      */
-<<<<<<< HEAD
-    public chords: Map<string, Chord> = new Map<string, Chord>();
-=======
     public chords: Map<string, Chord> | null = null;
->>>>>>> 46837b9f
 
     /**
      * Gets or sets the fret on which a capo is set.
@@ -109,11 +98,7 @@
      */
     public standardNotationLineCount: number = 5;
 
-<<<<<<< HEAD
-    public finish(settings: Settings): void {
-=======
     public finish(settings: Settings, sharedDataBag: Map<string, unknown>): void {
->>>>>>> 46837b9f
         this.stringTuning.finish();
         for (let i: number = 0, j: number = this.bars.length; i < j; i++) {
             this.bars[i].finish(settings, sharedDataBag);
