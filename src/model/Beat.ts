--- conflicted
+++ resolved
@@ -22,11 +22,7 @@
 import { Logger } from '@src/Logger';
 import { BeamDirection } from '@src/rendering/utils/BeamDirection';
 import { BeatCloner } from '@src/generated/model/BeatCloner';
-<<<<<<< HEAD
-import { GraceGroup } from './GraceGroup';
-=======
 import { GraceGroup } from '@src/model/GraceGroup';
->>>>>>> 46837b9f
 
 /**
  * Lists the different modes on how beaming for a beat should be done. 
@@ -50,10 +46,7 @@
  * A beat is a single block within a bar. A beat is a combination
  * of several notes played at the same time.
  * @json
-<<<<<<< HEAD
-=======
  * @json_strict
->>>>>>> 46837b9f
  * @cloneable
  */
 export class Beat {
@@ -533,11 +526,7 @@
     }
 
     private calculateDuration(): number {
-<<<<<<< HEAD
-        if(this.isFullBarRest) {
-=======
         if (this.isFullBarRest) {
->>>>>>> 46837b9f
             return this.voice.bar.masterBar.calculateDuration();
         }
         let ticks: number = MidiUtils.toTicks(this.duration);
@@ -598,11 +587,7 @@
         }
     }
 
-<<<<<<< HEAD
-    public finish(settings: Settings): void {
-=======
     public finish(settings: Settings, sharedDataBag: Map<string, unknown>): void {
->>>>>>> 46837b9f
         if (this.getAutomation(AutomationType.Instrument) === null &&
             this.index === 0 &&
             this.voice.index === 0 &&
@@ -642,11 +627,7 @@
         for (let i: number = 0, j: number = this.notes.length; i < j; i++) {
             let note: Note = this.notes[i];
             note.dynamics = this.dynamics;
-<<<<<<< HEAD
-            note.finish(settings);
-=======
             note.finish(settings, sharedDataBag);
->>>>>>> 46837b9f
             if (note.isLetRing) {
                 this.isLetRing = true;
             }
@@ -806,21 +787,12 @@
 
                 // fix ties
                 if (note.isTieOrigin) {
-<<<<<<< HEAD
-                    cloneNote.tieDestinationNoteId = note.tieDestination!.id;
-                    note.tieDestination!.tieOriginNoteId = cloneNote.id;
-                }
-                if (note.isTieDestination) {
-                    cloneNote.tieOriginNoteId = note.tieOrigin ? note.tieOrigin.id : -1;
-                    note.tieOrigin!.tieDestinationNoteId = cloneNote.id;
-=======
                     cloneNote.tieDestination = note.tieDestination!;
                     note.tieDestination!.tieOrigin = cloneNote;
                 }
                 if (note.isTieDestination) {
                     cloneNote.tieOrigin = note.tieOrigin ? note.tieOrigin : null;
                     note.tieOrigin!.tieDestination = cloneNote;
->>>>>>> 46837b9f
                 }
 
                 // if the note has a bend which is continued on the next note
@@ -841,10 +813,7 @@
             this.graceGroup = new GraceGroup();
             this.graceGroup.addBeat(this);
             this.graceGroup.isComplete = true;
-<<<<<<< HEAD
-=======
             this.graceGroup.finish();
->>>>>>> 46837b9f
             this.updateDurations();
             this.voice.insertBeat(this, cloneBeat);
 
@@ -894,17 +863,10 @@
         return null;
     }
 
-<<<<<<< HEAD
-    public chain() {
-        for (const n of this.notes) {
-            this.noteValueLookup.set(n.realValue, n);
-            n.chain();
-=======
     public chain(sharedDataBag: Map<string, unknown>) {
         for (const n of this.notes) {
             this.noteValueLookup.set(n.realValue, n);
             n.chain(sharedDataBag);
->>>>>>> 46837b9f
         }
     }
 }