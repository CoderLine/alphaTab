import { FormatError } from '@src/FormatError';
import { ModelUtils } from '@src/model/ModelUtils';

/**
 * @json_immutable
 */
export class Color {
    public static readonly BlackRgb: string = '#000000';

    /**
     * Initializes a new instance of the {@link Color} class.
     * @param r The red component.
     * @param g The green component.
     * @param b The blue component.
     * @param a The alpha component.
     */
    public constructor(r: number, g: number, b: number, a: number = 0xff) {
        this.raw = ((a & 0xff) << 24) | ((r & 0xff) << 16) | ((g & 0xff) << 8) | (b & 0xff);
        this.updateRgba();
    }

    public updateRgba(): void {
        if (this.a === 0xff) {
            this.rgba =
                '#' +
                ModelUtils.toHexString(this.r, 2) +
                ModelUtils.toHexString(this.g, 2) +
                ModelUtils.toHexString(this.b, 2);
        } else {
            this.rgba = `rgba(${this.r},${this.g},${this.b},${this.a / 255.0})`;
        }
    }

    /**
     * Gets or sets the raw RGBA value.
     */
    public raw: number = 0;

    public get a(): number {
        return (this.raw >> 24) & 0xff;
    }

    public get r(): number {
        return (this.raw >> 16) & 0xff;
    }

    public get g(): number {
        return (this.raw >> 8) & 0xff;
    }

    public get b(): number {
        return this.raw & 0xff;
    }

    /**
     * Gets the RGBA hex string to use in CSS areas.
     */
    public rgba!: string;

    public static random(opacity: number = 100): Color {
        return new Color((Math.random() * 255) | 0, (Math.random() * 255) | 0, (Math.random() * 255) | 0, opacity);
    }

    public static fromJson(v: unknown): Color | null {
        switch (typeof v) {
<<<<<<< HEAD
            case 'number':
                {
                    const c = new Color(0, 0, 0, 0);
                    c.raw = v as number;
                    c.updateRgba();
                    return c;
                }
            case 'string':
                {
                    const json = v as string;
                    if (json.startsWith('#')) {
                        if (json.length === 4) {
                            // #RGB
                            return new Color(
                                parseInt(json.substring(1, 1), 16) * 17,
                                parseInt(json.substring(2, 1), 16) * 17,
                                parseInt(json.substring(3, 1), 16) * 17
                            );
                        }

                        if (json.length === 5) {
                            // #RGBA
                            return new Color(
                                parseInt(json.substring(1, 1), 16) * 17,
                                parseInt(json.substring(2, 1), 16) * 17,
                                parseInt(json.substring(3, 1), 16) * 17,
                                parseInt(json.substring(4, 1), 16) * 17
                            );
                        }

                        if (json.length === 7) {
                            // #RRGGBB
                            return new Color(
                                parseInt(json.substring(1, 2), 16),
                                parseInt(json.substring(3, 2), 16),
                                parseInt(json.substring(5, 2), 16)
                            );
                        }

                        if (json.length === 9) {
                            // #RRGGBBAA
                            return new Color(
                                parseInt(json.substring(1, 2), 16),
                                parseInt(json.substring(3, 2), 16),
                                parseInt(json.substring(5, 2), 16),
                                parseInt(json.substring(7, 2), 16)
                            );
                        }
                    } else if (json.startsWith('rgba') || json.startsWith('rgb')) {
                        const start = json.indexOf('(');
                        const end = json.lastIndexOf(')');
                        if (start === -1 || end === -1) {
                            throw new FormatError('No values specified for rgb/rgba function');
                        }

                        const numbers = json.substring(start + 1, end - start - 1).split(',');
                        if (numbers.length === 3) {
                            return new Color(parseInt(numbers[0]), parseInt(numbers[1]), parseInt(numbers[2]));
                        }

                        if (numbers.length === 4) {
                            return new Color(
                                parseInt(numbers[0]),
                                parseInt(numbers[1]),
                                parseInt(numbers[2]),
                                parseFloat(numbers[3]) * 255
                            );
                        }
=======
            case 'number': {
                const c = new Color(0, 0, 0, 0);
                c.raw = v! as number;
                c.updateRgba();
                return c;
            }
            case 'string': {
                const json = v as string;
                if (json.startsWith('#')) {
                    if (json.length === 4) {
                        // #RGB
                        return new Color(
                            parseInt(json[1], 16) * 17,
                            parseInt(json[2], 16) * 17,
                            parseInt(json[3], 16) * 17
                        );
                    }

                    if (json.length === 5) {
                        // #RGBA
                        return new Color(
                            parseInt(json[1], 16) * 17,
                            parseInt(json[2], 16) * 17,
                            parseInt(json[3], 16) * 17,
                            parseInt(json[4], 16) * 17
                        );
                    }

                    if (json.length === 7) {
                        // #RRGGBB
                        return new Color(
                            parseInt(json.substring(1, 3), 16),
                            parseInt(json.substring(3, 5), 16),
                            parseInt(json.substring(5, 7), 16)
                        );
                    }

                    if (json.length === 9) {
                        // #RRGGBBAA
                        return new Color(
                            parseInt(json.substring(1, 3), 16),
                            parseInt(json.substring(3, 5), 16),
                            parseInt(json.substring(5, 7), 16),
                            parseInt(json.substring(7, 9), 16)
                        );
                    }
                } else if (json.startsWith('rgba') || json.startsWith('rgb')) {
                    const start = json.indexOf('(');
                    const end = json.lastIndexOf(')');
                    if (start === -1 || end === -1) {
                        throw new FormatError('No values specified for rgb/rgba function');
                    }

                    const numbers = json.substring(start + 1, end).split(',');

                    if (numbers.length === 3) {
                        return new Color(parseInt(numbers[0]), parseInt(numbers[1]), parseInt(numbers[2]));
                    }

                    if (numbers.length === 4) {
                        return new Color(
                            parseInt(numbers[0]),
                            parseInt(numbers[1]),
                            parseInt(numbers[2]),
                            parseFloat(numbers[3]) * 255
                        );
>>>>>>> 46837b9f
                    }
                    return null;
                }
<<<<<<< HEAD
=======
                return null;
            }
>>>>>>> 46837b9f
        }

        throw new FormatError('Unsupported format for color');
    }

    public static toJson(obj: Color): number {
        return obj.raw;
    }
}<|MERGE_RESOLUTION|>--- conflicted
+++ resolved
@@ -63,76 +63,6 @@
 
     public static fromJson(v: unknown): Color | null {
         switch (typeof v) {
-<<<<<<< HEAD
-            case 'number':
-                {
-                    const c = new Color(0, 0, 0, 0);
-                    c.raw = v as number;
-                    c.updateRgba();
-                    return c;
-                }
-            case 'string':
-                {
-                    const json = v as string;
-                    if (json.startsWith('#')) {
-                        if (json.length === 4) {
-                            // #RGB
-                            return new Color(
-                                parseInt(json.substring(1, 1), 16) * 17,
-                                parseInt(json.substring(2, 1), 16) * 17,
-                                parseInt(json.substring(3, 1), 16) * 17
-                            );
-                        }
-
-                        if (json.length === 5) {
-                            // #RGBA
-                            return new Color(
-                                parseInt(json.substring(1, 1), 16) * 17,
-                                parseInt(json.substring(2, 1), 16) * 17,
-                                parseInt(json.substring(3, 1), 16) * 17,
-                                parseInt(json.substring(4, 1), 16) * 17
-                            );
-                        }
-
-                        if (json.length === 7) {
-                            // #RRGGBB
-                            return new Color(
-                                parseInt(json.substring(1, 2), 16),
-                                parseInt(json.substring(3, 2), 16),
-                                parseInt(json.substring(5, 2), 16)
-                            );
-                        }
-
-                        if (json.length === 9) {
-                            // #RRGGBBAA
-                            return new Color(
-                                parseInt(json.substring(1, 2), 16),
-                                parseInt(json.substring(3, 2), 16),
-                                parseInt(json.substring(5, 2), 16),
-                                parseInt(json.substring(7, 2), 16)
-                            );
-                        }
-                    } else if (json.startsWith('rgba') || json.startsWith('rgb')) {
-                        const start = json.indexOf('(');
-                        const end = json.lastIndexOf(')');
-                        if (start === -1 || end === -1) {
-                            throw new FormatError('No values specified for rgb/rgba function');
-                        }
-
-                        const numbers = json.substring(start + 1, end - start - 1).split(',');
-                        if (numbers.length === 3) {
-                            return new Color(parseInt(numbers[0]), parseInt(numbers[1]), parseInt(numbers[2]));
-                        }
-
-                        if (numbers.length === 4) {
-                            return new Color(
-                                parseInt(numbers[0]),
-                                parseInt(numbers[1]),
-                                parseInt(numbers[2]),
-                                parseFloat(numbers[3]) * 255
-                            );
-                        }
-=======
             case 'number': {
                 const c = new Color(0, 0, 0, 0);
                 c.raw = v! as number;
@@ -199,15 +129,10 @@
                             parseInt(numbers[2]),
                             parseFloat(numbers[3]) * 255
                         );
->>>>>>> 46837b9f
                     }
-                    return null;
                 }
-<<<<<<< HEAD
-=======
                 return null;
             }
->>>>>>> 46837b9f
         }
 
         throw new FormatError('Unsupported format for color');
