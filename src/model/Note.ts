--- conflicted
+++ resolved
@@ -396,11 +396,7 @@
     /**
      * Gets the desination of the tie.
      * @clone_ignore
-<<<<<<< HEAD
      * @json_ignore 
-=======
-     * @json_ignore
->>>>>>> cae9f7e2
      */
     public tieDestination: Note | null = null;
 
@@ -614,7 +610,6 @@
 
     public get initialBendValue(): number {
         if (this.hasBend) {
-<<<<<<< HEAD
             return Math.floor(this.bendPoints![0].value / 2);
         } else if (this.bendOrigin) {
             return Math.floor(this.bendOrigin.bendPoints![this.bendOrigin.bendPoints!.length - 1].value / 2);
@@ -624,21 +619,6 @@
             return Math.floor(this.beat.whammyBarPoints![0].value / 2);
         } else if (this.beat.isContinuedWhammy) {
             return Math.floor(this.beat.previousBeat!.whammyBarPoints![this.beat.previousBeat!.whammyBarPoints!.length - 1].value / 2);
-=======
-            return Math.floor(this.bendPoints[0].value / 2);
-        } else if (this.bendOrigin) {
-            return Math.floor(this.bendOrigin.bendPoints[this.bendOrigin.bendPoints.length - 1].value / 2);
-        } else if (this.isTieDestination && this.tieOrigin!.bendOrigin) {
-            return Math.floor(
-                this.tieOrigin!.bendOrigin.bendPoints[this.tieOrigin!.bendOrigin.bendPoints.length - 1].value / 2
-            );
-        } else if (this.beat.hasWhammyBar) {
-            return Math.floor(this.beat.whammyBarPoints[0].value / 2);
-        } else if (this.beat.isContinuedWhammy) {
-            return Math.floor(
-                this.beat.previousBeat!.whammyBarPoints[this.beat.previousBeat!.whammyBarPoints.length - 1].value / 2
-            );
->>>>>>> cae9f7e2
         }
         return 0;
     }
@@ -699,13 +679,8 @@
         }
         if (this.beat.isContinuedWhammy) {
             return (
-<<<<<<< HEAD
                 this.beat.previousBeat!.whammyBarPoints![this.beat.previousBeat!.whammyBarPoints!.length - 1].value %
                 2 !==
-=======
-                this.beat.previousBeat!.whammyBarPoints[this.beat.previousBeat!.whammyBarPoints.length - 1].value %
-                    2 !==
->>>>>>> cae9f7e2
                 0
             );
         }
@@ -727,11 +702,7 @@
         }
     }
 
-<<<<<<< HEAD
-    public finish(settings: Settings, sharedDataBag: Map<string, unknown>): void {
-=======
     public finish(settings: Settings, sharedDataBag: Map<string, unknown> | null = null): void {
->>>>>>> cae9f7e2
         let nextNoteOnLine: Lazy<Note | null> = new Lazy<Note | null>(() => Note.nextNoteOnSameLine(this));
         let isSongBook: boolean = settings && settings.notation.notationMode === NotationMode.SongBook;
 
@@ -805,11 +776,7 @@
         // try to detect what kind of bend was used and cleans unneeded points if required
         // Guitar Pro 6 and above (gpif.xml) uses exactly 4 points to define all bends
         const points = this.bendPoints;
-<<<<<<< HEAD
         if (points != null && points.length > 0 && this.bendType === BendType.Custom) {
-=======
-        if (points.length > 0 && this.bendType === BendType.Custom) {
->>>>>>> cae9f7e2
             let isContinuedBend: boolean = this.isTieDestination && this.tieOrigin!.hasBend;
             this.isContinuedBend = isContinuedBend;
             if (points.length === 4) {
@@ -880,11 +847,7 @@
                     this.bendType = BendType.Hold;
                 }
             }
-<<<<<<< HEAD
         } else if (points === null || points.length === 0) {
-=======
-        } else if (points.length === 0) {
->>>>>>> cae9f7e2
             this.bendType = BendType.None;
         }
 
@@ -990,50 +953,6 @@
         return null;
     }
 
-<<<<<<< HEAD
-    private static NoteIdLookupKey = "NoteIdLookup";
-
-    private _noteIdBag: NoteIdBag | null = null;
-    public chain(sharedDataBag: Map<string, unknown>) {
-        // if we have some IDs from a serialization flow, 
-        // we need to lookup/register the notes correctly
-        if (this._noteIdBag != null) {
-            // get or create lookup
-            let noteIdLookup: Map<number, Note>;
-            if (sharedDataBag.has(Note.NoteIdLookupKey)) {
-                noteIdLookup = sharedDataBag.get(Note.NoteIdLookupKey) as Map<number, Note>;
-            } else {
-                noteIdLookup = new Map<number, Note>();
-                sharedDataBag.set(Note.NoteIdLookupKey, noteIdLookup);
-            }
-
-            // if this note is a source note for any effect, remember it for later
-            // the destination note will look it up for linking
-            if (this._noteIdBag.hammerPullDestinationNoteId !== -1 ||
-                this._noteIdBag.tieDestinationNoteId !== -1 ||
-                this._noteIdBag.slurDestinationNoteId !== -1) {
-                noteIdLookup.set(this.id, this);
-            }
-
-            // on any effect destiniation, lookup the origin which should already be 
-            // registered
-            if (this._noteIdBag.hammerPullOriginNoteId !== -1) {
-                this.hammerPullOrigin = noteIdLookup.get(this._noteIdBag.hammerPullOriginNoteId)!;
-                this.hammerPullOrigin.hammerPullDestination = this;
-            }
-            if (this._noteIdBag.tieOriginNoteId !== -1) {
-                this.tieOrigin = noteIdLookup.get(this._noteIdBag.tieOriginNoteId)!;
-                this.tieOrigin.tieDestination = this;
-            }
-            if (this._noteIdBag.slurOriginNoteId !== -1) {
-                this.slurOrigin = noteIdLookup.get(this._noteIdBag.slurOriginNoteId)!;
-                this.slurOrigin.slurDestination = this;
-            }
-
-            this._noteIdBag = null; // not needed anymore
-        } else {
-            if (!this.isTieDestination && this.tieOrigin == null) {
-=======
     private static NoteIdLookupKey = 'NoteIdLookup';
 
     private _noteIdBag: NoteIdBag | null = null;
@@ -1057,15 +976,13 @@
 
             // if this note is a source note for any effect, remember it for later
             // the destination note will look it up for linking
-            if (
-                this._noteIdBag.hammerPullDestinationNoteId !== -1 ||
+            if (this._noteIdBag.hammerPullDestinationNoteId !== -1 ||
                 this._noteIdBag.tieDestinationNoteId !== -1 ||
-                this._noteIdBag.slurDestinationNoteId !== -1
-            ) {
+                this._noteIdBag.slurDestinationNoteId !== -1) {
                 noteIdLookup.set(this.id, this);
             }
 
-            // on any effect destiniation, lookup the origin which should already be
+            // on any effect destiniation, lookup the origin which should already be 
             // registered
             if (this._noteIdBag.hammerPullOriginNoteId !== -1) {
                 this.hammerPullOrigin = noteIdLookup.get(this._noteIdBag.hammerPullOriginNoteId)!;
@@ -1082,8 +999,7 @@
 
             this._noteIdBag = null; // not needed anymore
         } else {
-            if (!this.isTieDestination && this.tieOrigin === null) {
->>>>>>> cae9f7e2
+            if (!this.isTieDestination && this.tieOrigin == null) {
                 return;
             }
 
@@ -1109,23 +1025,22 @@
     public toJson(o: Map<string, unknown>) {
         // inject linked note ids into JSON
         if (this.tieDestination !== null) {
-<<<<<<< HEAD
-            o.set("tiedestinationnoteid", this.tieDestination.id)
+            o.set('tiedestinationnoteid', this.tieDestination.id);
         }
         if (this.tieOrigin !== null) {
-            o.set("tieoriginnoteid", this.tieOrigin.id)
+            o.set('tieoriginnoteid', this.tieOrigin.id);
         }
         if (this.slurDestination !== null) {
-            o.set("slurdestinationnoteid", this.slurDestination.id)
+            o.set('slurdestinationnoteid', this.slurDestination.id);
         }
         if (this.slurOrigin !== null) {
-            o.set("sluroriginnoteid", this.slurOrigin.id)
+            o.set('sluroriginnoteid', this.slurOrigin.id);
         }
         if (this.hammerPullOrigin !== null) {
-            o.set("hammerpulloriginnoteid", this.hammerPullOrigin.id)
+            o.set('hammerpulloriginnoteid', this.hammerPullOrigin.id);
         }
         if (this.hammerPullDestination !== null) {
-            o.set("hammerpulldestinationnoteid", this.hammerPullDestination.id)
+            o.set('hammerpulldestinationnoteid', this.hammerPullDestination.id);
         }
     }
 
@@ -1173,71 +1088,6 @@
                 this._noteIdBag.hammerPullDestinationNoteId = v as number;
                 return true;
         }
-=======
-            o.set('tiedestinationnoteid', this.tieDestination.id);
-        }
-        if (this.tieOrigin !== null) {
-            o.set('tieoriginnoteid', this.tieOrigin.id);
-        }
-        if (this.slurDestination !== null) {
-            o.set('slurdestinationnoteid', this.slurDestination.id);
-        }
-        if (this.slurOrigin !== null) {
-            o.set('sluroriginnoteid', this.slurOrigin.id);
-        }
-        if (this.hammerPullOrigin !== null) {
-            o.set('hammerpulloriginnoteid', this.hammerPullOrigin.id);
-        }
-        if (this.hammerPullDestination !== null) {
-            o.set('hammerpulldestinationnoteid', this.hammerPullDestination.id);
-        }
-    }
-
-    /**
-     * @internal
-     */
-    public setProperty(property: string, v: unknown): boolean {
-        switch (property) {
-            case 'tiedestinationnoteid':
-                if (this._noteIdBag === null) {
-                    this._noteIdBag = new NoteIdBag();
-                }
-                this._noteIdBag.tieDestinationNoteId = v as number;
-                return true;
-            case 'tieoriginnoteid':
-                if (this._noteIdBag === null) {
-                    this._noteIdBag = new NoteIdBag();
-                }
-                this._noteIdBag.tieOriginNoteId = v as number;
-                return true;
-
-            case 'slurdestinationnoteid':
-                if (this._noteIdBag === null) {
-                    this._noteIdBag = new NoteIdBag();
-                }
-                this._noteIdBag.slurDestinationNoteId = v as number;
-                return true;
-            case 'sluroriginnoteid':
-                if (this._noteIdBag === null) {
-                    this._noteIdBag = new NoteIdBag();
-                }
-                this._noteIdBag.slurOriginNoteId = v as number;
-                return true;
-
-            case 'hammerpulloriginnoteid':
-                if (this._noteIdBag === null) {
-                    this._noteIdBag = new NoteIdBag();
-                }
-                this._noteIdBag.hammerPullOriginNoteId = v as number;
-                return true;
-            case 'hammerpulldestinationnoteid':
-                if (this._noteIdBag === null) {
-                    this._noteIdBag = new NoteIdBag();
-                }
-                this._noteIdBag.hammerPullDestinationNoteId = v as number;
-                return true;
-        }
->>>>>>> cae9f7e2
         return false;
     }
 }