import { AccentuationType } from '@src/model/AccentuationType';
import { Beat } from '@src/model/Beat';
import { BendPoint } from '@src/model/BendPoint';
import { BendStyle } from '@src/model/BendStyle';
import { BendType } from '@src/model/BendType';
import { Duration } from '@src/model/Duration';
import { DynamicValue } from '@src/model/DynamicValue';
import { Fingers } from '@src/model/Fingers';
import { HarmonicType } from '@src/model/HarmonicType';
import { NoteAccidentalMode } from '@src/model/NoteAccidentalMode';
import { Ottavia } from '@src/model/Ottavia';
import { SlideInType } from '@src/model/SlideInType';
import { SlideOutType } from '@src/model/SlideOutType';
import { Staff } from '@src/model/Staff';
import { VibratoType } from '@src/model/VibratoType';
import { NotationMode } from '@src/NotationSettings';
import { Settings } from '@src/Settings';
import { Lazy } from '@src/util/Lazy';
import { Logger } from '@src/Logger';
import { ModelUtils } from '@src/model/ModelUtils';
import { PickStroke } from '@src/model/PickStroke';
import { PercussionMapper } from '@src/model/PercussionMapper';

class NoteIdBag {
    public tieDestinationNoteId: number = -1;
    public tieOriginNoteId: number = -1;
    public slurDestinationNoteId: number = -1;
    public slurOriginNoteId: number = -1;
    public hammerPullDestinationNoteId: number = -1;
    public hammerPullOriginNoteId: number = -1;
}

/**
 * A note is a single played sound on a fretted instrument.
 * It consists of a fret offset and a string on which the note is played on.
 * It also can be modified by a lot of different effects.
 * @cloneable
 * @json
<<<<<<< HEAD
=======
 * @json_strict
>>>>>>> 46837b9f
 */
export class Note {
    public static GlobalNoteId: number = 0;
    /**
     * Gets or sets the unique id of this note.
     * @clone_ignore
     */
    public id: number = Note.GlobalNoteId++;

    /**
     * Gets or sets the zero-based index of this note within the beat.
     * @json_ignore
     */
    public index: number = 0;

    /**
     * Gets or sets the accentuation of this note.
     */
    public accentuated: AccentuationType = AccentuationType.None;

    /**
     * Gets or sets the bend type for this note.
     */
    public bendType: BendType = BendType.None;

    /**
     * Gets or sets the bend style for this note.
     */
    public bendStyle: BendStyle = BendStyle.Default;

    /**
     * Gets or sets the note from which this note continues the bend.
     * @clone_ignore
     * @json_ignore
     */
    public bendOrigin: Note | null = null;

    /**
     * Gets or sets whether this note continues a bend from a previous note.
     */
    public isContinuedBend: boolean = false;

    /**
     * Gets or sets a list of the points defining the bend behavior.
     * @clone_add addBendPoint
     * @json_add addBendPoint
     */
    public bendPoints: BendPoint[] | null = null;

    /**
     * Gets or sets the bend point with the highest bend value.
     * @clone_ignore
     * @json_ignore
     */
    public maxBendPoint: BendPoint | null = null;

    public get hasBend(): boolean {
        return this.bendPoints !== null && this.bendType !== BendType.None;
    }

    public get isStringed(): boolean {
        return this.string >= 0;
    }

    /**
     * Gets or sets the fret on which this note is played on the instrument.
     */
    public fret: number = -1;

    /**
     * Gets or sets the string number where the note is placed.
     * 1 is the lowest string on the guitar and the bottom line on the tablature.
     * It then increases the the number of strings on available on the track.
     */
    public string: number = -1;

    public get isPiano(): boolean {
        return !this.isStringed && this.octave >= 0 && this.tone >= 0;
    }

    /**
     * Gets or sets the octave on which this note is played.
     */
    public octave: number = -1;

    /**
     * Gets or sets the tone of this note within the octave.
     */
    public tone: number = -1;

    public get isPercussion(): boolean {
        return !this.isStringed && this.percussionArticulation >= 0;
    }

    /**
     * Gets or sets the percusson element.
     * @deprecated
     */
    public get element(): number {
        return this.isPercussion ? PercussionMapper.getElementAndVariation(this)[0] : -1;
    }

    /**
     * Gets or sets the variation of this note.
     * @deprecated
     */
    public get variation(): number {
        return this.isPercussion ? PercussionMapper.getElementAndVariation(this)[1] : -1;
    }

    /**
     * Gets or sets the index of percussion articulation in the related `track.percussionArticulations`.
     * If the articulation is not listed in `track.percussionArticulations` the following list based on GP7 applies:
     * - 029 Ride (choke)
     * - 030 Cymbal (hit)
     * - 031 Snare (side stick)
     * - 033 Snare (side stick)
     * - 034 Snare (hit)
     * - 035 Kick (hit)
     * - 036 Kick (hit)
     * - 037 Snare (side stick)
     * - 038 Snare (hit)
     * - 039 Hand Clap (hit)
     * - 040 Snare (hit)
     * - 041 Low Floor Tom (hit)
     * - 042 Hi-Hat (closed)
     * - 043 Very Low Tom (hit)
     * - 044 Pedal Hi-Hat (hit)
     * - 045 Low Tom (hit)
     * - 046 Hi-Hat (open)
     * - 047 Mid Tom (hit)
     * - 048 High Tom (hit)
     * - 049 Crash high (hit)
     * - 050 High Floor Tom (hit)
     * - 051 Ride (middle)
     * - 052 China (hit)
     * - 053 Ride (bell)
     * - 054 Tambourine (hit)
     * - 055 Splash (hit)
     * - 056 Cowbell medium (hit)
     * - 057 Crash medium (hit)
     * - 058 Vibraslap (hit)
     * - 059 Ride (edge)
     * - 060 Hand (hit)
     * - 061 Hand (hit)
     * - 062 Conga high (mute)
     * - 063 Conga high (hit)
     * - 064 Conga low (hit)
     * - 065 Timbale high (hit)
     * - 066 Timbale low (hit)
     * - 067 Agogo high (hit)
     * - 068 Agogo tow (hit)
     * - 069 Cabasa (hit)
     * - 070 Left Maraca (hit)
     * - 071 Whistle high (hit)
     * - 072 Whistle low (hit)
     * - 073 Guiro (hit)
     * - 074 Guiro (scrap-return)
     * - 075 Claves (hit)
     * - 076 Woodblock high (hit)
     * - 077 Woodblock low (hit)
     * - 078 Cuica (mute)
     * - 079 Cuica (open)
     * - 080 Triangle (rnute)
     * - 081 Triangle (hit)
     * - 082 Shaker (hit)
     * - 083 Tinkle Bell (hat)
     * - 083 Jingle Bell (hit)
     * - 084 Bell Tree (hit)
     * - 085 Castanets (hit)
     * - 086 Surdo (hit)
     * - 087 Surdo (mute)
     * - 091 Snare (rim shot)
     * - 092 Hi-Hat (half)
     * - 093 Ride (edge)
     * - 094 Ride (choke)
     * - 095 Splash (choke)
     * - 096 China (choke)
     * - 097 Crash high (choke)
     * - 098 Crash medium (choke)
     * - 099 Cowbell low (hit)
     * - 100 Cowbell low (tip)
     * - 101 Cowbell medium (tip)
     * - 102 Cowbell high (hit)
     * - 103 Cowbell high (tip)
     * - 104 Hand (mute)
     * - 105 Hand (slap)
     * - 106 Hand (mute)
     * - 107 Hand (slap)
     * - 108 Conga low (slap)
     * - 109 Conga low (mute)
     * - 110 Conga high (slap)
     * - 111 Tambourine (return)
     * - 112 Tambourine (roll)
     * - 113 Tambourine (hand)
     * - 114 Grancassa (hit)
     * - 115 Piatti (hat)
     * - 116 Piatti (hand)
     * - 117 Cabasa (return)
     * - 118 Left Maraca (return)
     * - 119 Right Maraca (hit)
     * - 120 Right Maraca (return)
     * - 122 Shaker (return)
     * - 123 Bell Tee (return)
     * - 124 Golpe (thumb)
     * - 125 Golpe (finger)
     * - 126 Ride (middle)
     * - 127 Ride (bell)
     */
    public percussionArticulation: number = -1;

    /**
     * Gets or sets whether this note is visible on the music sheet.
     */
    public isVisible: boolean = true;

    /**
     * Gets a value indicating whether the note is left hand tapped.
     */
    public isLeftHandTapped: boolean = false;

    /**
     * Gets or sets whether this note starts a hammeron or pulloff.
     */
    public isHammerPullOrigin: boolean = false;

    public get isHammerPullDestination(): boolean {
        return !!this.hammerPullOrigin;
    }

    /**
     * Gets the origin note id of the hammeron/pull-off of this note.
     */
    public hammerPullOriginNoteId: number = -1;

    /**
     * Gets the origin of the hammeron/pulloff of this note.
     * @clone_ignore
     * @json_ignore
     */
    public get hammerPullOrigin(): Note | null {
        return this.hammerPullOriginNoteId === -1 ? null : this.beat.voice.bar.staff.track.score.getNoteById(this.hammerPullOriginNoteId);
    }

    /**
     * Gets the destination note id of the hammeron/pull-off of this note.
     */
    public hammerPullDestinationNoteId: number = -1;

    /**
     * Gets the destination for the hammeron/pullof started by this note.
     * @clone_ignore
     * @json_ignore
     */
    public get hammerPullDestination(): Note | null {
        return this.hammerPullDestinationNoteId === -1 ? null : this.beat.voice.bar.staff.track.score.getNoteById(this.hammerPullDestinationNoteId);
    }

    public get isSlurOrigin(): boolean {
        return !!this.slurDestination;
    }

    /**
     * Gets or sets whether this note finishes a slur.
     */
    public isSlurDestination: boolean = false;


    /**
     * Gets the note id where the slur of this note starts.
     */
    public slurOriginNoteId: number = -1;

    /**
     * Gets or sets the note where the slur of this note starts.
     * @clone_ignore
     * @json_ignore
     */
    public get slurOrigin(): Note | null {
        return this.slurOriginNoteId === -1 ? null : this.beat.voice.bar.staff.track.score.getNoteById(this.slurOriginNoteId);
    }

    /**
     * Gets or sets the note id where the slur of this note ends.
     */
    public slurDestinationNoteId: number = -1;

    /**
     * Gets or sets the note where the slur of this note ends.
     * @clone_ignore
     * @json_ignore
     */
    public get slurDestination(): Note | null {
        return this.slurDestinationNoteId === -1 ? null : this.beat.voice.bar.staff.track.score.getNoteById(this.slurDestinationNoteId);
    }

    public get isHarmonic(): boolean {
        return this.harmonicType !== HarmonicType.None;
    }

    /**
     * Gets or sets the harmonic type applied to this note.
     */
    public harmonicType: HarmonicType = HarmonicType.None;

    /**
     * Gets or sets the value defining the harmonic pitch.
     */
    public harmonicValue: number = 0;

    /**
     * Gets or sets whether the note is a ghost note and shown in parenthesis. Also this will make the note a bit more silent.
     */
    public isGhost: boolean = false;

    /**
     * Gets or sets whether this note has a let-ring effect.
     */
    public isLetRing: boolean = false;

    /**
     * Gets or sets the destination note for the let-ring effect.
     * @clone_ignore
     * @json_ignore
     */
    public letRingDestination: Note | null = null;

    /**
     * Gets or sets whether this note has a palm-mute effect.
     */
    public isPalmMute: boolean = false;

    /**
     * Gets or sets the destination note for the palm-mute effect.
     * @clone_ignore
     * @json_ignore
     */
    public palmMuteDestination: Note | null = null;

    /**
     * Gets or sets whether the note is shown and played as dead note.
     */
    public isDead: boolean = false;

    /**
     * Gets or sets whether the note is played as staccato.
     */
    public isStaccato: boolean = false;

    /**
     * Gets or sets the slide-in type this note is played with.
     */
    public slideInType: SlideInType = SlideInType.None;

    /**
     * Gets or sets the slide-out type this note is played with.
     */
    public slideOutType: SlideOutType = SlideOutType.None;

    /**
     * Gets or sets the target note for several slide types.
     * @clone_ignore
     * @json_ignore
     */
    public slideTarget: Note | null = null;

    /**
     * Gets or sets the source note for several slide types.
     * @clone_ignore
     * @json_ignore
     */
    public slideOrigin: Note | null = null;

    /**
     * Gets or sets whether a vibrato is played on the note.
     */
    public vibrato: VibratoType = VibratoType.None;


    /**
     * Gets the origin note id of the tied if this note is tied.
     */
    public tieOriginNoteId: number = -1;

    /**
     * Gets the origin of the tied if this note is tied.
     */
    public get tieOrigin(): Note | null {
        return this.tieOriginNoteId === -1 ? null : this.beat.voice.bar.staff.track.score.getNoteById(this.tieOriginNoteId);
    }

    /**
<<<<<<< HEAD
     * Gets the desination note id of the tie.
=======
     * Gets the origin of the tied if this note is tied.
     * @clone_ignore
     * @json_ignore
>>>>>>> 46837b9f
     */
    public tieDestinationNoteId: number = -1;

    /**
     * Gets the desination of the tie.
<<<<<<< HEAD
=======
     * @clone_ignore
     * @json_ignore 
>>>>>>> 46837b9f
     */
    public get tieDestination(): Note | null {
        return this.tieDestinationNoteId === -1 ? null : this.beat.voice.bar.staff.track.score.getNoteById(this.tieDestinationNoteId);
    }

    /**
     * Gets or sets whether this note is ends a tied note.
     */
    public isTieDestination: boolean = false;

    public get isTieOrigin(): boolean {
<<<<<<< HEAD
        return this.tieDestinationNoteId !== -1;
=======
        return this.tieDestination !== null;
>>>>>>> 46837b9f
    }

    /**
     * Gets or sets the fingers used for this note on the left hand.
     */
    public leftHandFinger: Fingers = Fingers.Unknown;

    /**
     * Gets or sets the fingers used for this note on the right hand.
     */
    public rightHandFinger: Fingers = Fingers.Unknown;

    /**
     * Gets or sets whether this note has fingering defined.
     */
    public isFingering: boolean = false;

    /**
     * Gets or sets the target note value for the trill effect.
     */
    public trillValue: number = -1;

    public get trillFret(): number {
        return this.trillValue - this.stringTuning;
    }

    public get isTrill(): boolean {
        return this.trillValue >= 0;
    }

    /**
     * Gets or sets the speed of the trill effect.
     */
    public trillSpeed: Duration = Duration.ThirtySecond;

    /**
     * Gets or sets the percentual duration of the note relative to the overall beat duration .
     */
    public durationPercent: number = 1;

    /**
     * Gets or sets how accidetnals for this note should  be handled.
     */
    public accidentalMode: NoteAccidentalMode = NoteAccidentalMode.Default;

    /**
     * Gets or sets the reference to the parent beat to which this note belongs to.
     * @clone_ignore
     * @json_ignore
     */
    public beat!: Beat;

    /**
     * Gets or sets the dynamics for this note.
     */
    public dynamics: DynamicValue = DynamicValue.F;

    /**
     * @clone_ignore
     * @json_ignore
     */
    public isEffectSlurOrigin: boolean = false;

    /**
     * @clone_ignore
     * @json_ignore
     */
    public hasEffectSlur: boolean = false;

    public get isEffectSlurDestination(): boolean {
        return !!this.effectSlurOrigin;
    }

    /**
     * @clone_ignore
     * @json_ignore
     */
    public effectSlurOrigin: Note | null = null;

    /**
     * @clone_ignore
     * @json_ignore
     */
    public effectSlurDestination: Note | null = null;

    public get stringTuning(): number {
        return this.beat.voice.bar.staff.capo + Note.getStringTuning(this.beat.voice.bar.staff, this.string);
    }

    public static getStringTuning(staff: Staff, noteString: number): number {
        if (staff.tuning.length > 0) {
            return staff.tuning[staff.tuning.length - (noteString - 1) - 1];
        }
        return 0;
    }

    public get realValue(): number {
        let realValue = this.realValueWithoutHarmonic;
        if (this.isStringed) {
            if (this.harmonicType === HarmonicType.Natural) {
                realValue = this.harmonicPitch + this.stringTuning - this.beat.voice.bar.staff.transpositionPitch;
            } else {
                realValue += this.harmonicPitch;
            }
        }
        return realValue;
    }

    public get realValueWithoutHarmonic(): number {
        if (this.isPercussion) {
            return this.percussionArticulation;
        }
        if (this.isStringed) {
            return this.fret + this.stringTuning - this.beat.voice.bar.staff.transpositionPitch;
        }
        if (this.isPiano) {
            return this.octave * 12 + this.tone - this.beat.voice.bar.staff.transpositionPitch;
        }
        return 0;
    }

    public get harmonicPitch(): number {
        if (this.harmonicType === HarmonicType.None || !this.isStringed) {
            return 0;
        }
        let value: number = this.harmonicValue;
        // add semitones to reach corresponding harmonic frets
        if (ModelUtils.isAlmostEqualTo(value, 2.4)) {
            return 36;
        }
        if (ModelUtils.isAlmostEqualTo(value, 2.7)) {
            // Fret 3 2nd octave + minor seventh
            return 34;
        }
        if (value < 3) {
            // no natural harmonics below fret 3
            return 0;
        }
        if (value <= 3.5) {
            // Fret 3 2nd octave + fifth
            return 31;
        }
        if (value <= 4) {
            return 28;
        }
        if (value <= 5) {
            return 24;
        }
        if (value <= 6) {
            return 34;
        }
        if (value <= 7) {
            return 19;
        }
        if (value <= 8.5) {
            return 36;
        }
        if (value <= 9) {
            return 28;
        }
        if (value <= 10) {
            return 34;
        }
        if (value <= 11) {
            return 0;
        }
        if (value <= 12) {
            return 12;
        }
        if (value < 14) {
            // fret 13,14 stay
            return 0;
        }
        if (value <= 15) {
            return 34;
        }
        if (value <= 16) {
            return 28;
        }
        if (value <= 17) {
            return 36;
        }
        if (value <= 18) {
            return 0;
        }
        if (value <= 19) {
            return 19;
        }
        if (value <= 21) {
            //  20,21 stay
            return 0;
        }
        if (value <= 22) {
            return 36;
        }
        if (value <= 24) {
            return 24;
        }
        return 0;
    }

    public get initialBendValue(): number {
        if (this.hasBend) {
            return Math.floor(this.bendPoints![0].value / 2);
        } else if (this.bendOrigin) {
            return Math.floor(this.bendOrigin.bendPoints![this.bendOrigin.bendPoints!.length - 1].value / 2);
        } else if (this.isTieDestination && this.tieOrigin!.bendOrigin) {
            return Math.floor(this.tieOrigin!.bendOrigin.bendPoints![this.tieOrigin!.bendOrigin.bendPoints!.length - 1].value / 2);
        } else if (this.beat.hasWhammyBar) {
            return Math.floor(this.beat.whammyBarPoints![0].value / 2);
        } else if (this.beat.isContinuedWhammy) {
            return Math.floor(this.beat.previousBeat!.whammyBarPoints![this.beat.previousBeat!.whammyBarPoints!.length - 1].value / 2);
        }
        return 0;
    }

    public get displayValue(): number {
        return this.displayValueWithoutBend + this.initialBendValue;
    }

    public get displayValueWithoutBend(): number {
        let noteValue: number = this.realValue;
        if (this.harmonicType !== HarmonicType.Natural && this.harmonicType !== HarmonicType.None) {
            noteValue -= this.harmonicPitch;
        }
        switch (this.beat.ottava) {
            case Ottavia._15ma:
                noteValue -= 24;
                break;
            case Ottavia._8va:
                noteValue -= 12;
                break;
            case Ottavia.Regular:
                break;
            case Ottavia._8vb:
                noteValue += 12;
                break;
            case Ottavia._15mb:
                noteValue += 24;
                break;
        }
        switch (this.beat.voice.bar.clefOttava) {
            case Ottavia._15ma:
                noteValue -= 24;
                break;
            case Ottavia._8va:
                noteValue -= 12;
                break;
            case Ottavia.Regular:
                break;
            case Ottavia._8vb:
                noteValue += 12;
                break;
            case Ottavia._15mb:
                noteValue += 24;
                break;
        }
        return noteValue - this.beat.voice.bar.staff.displayTranspositionPitch;
    }

    public get hasQuarterToneOffset(): boolean {
        if (this.hasBend) {
            return this.bendPoints![0].value % 2 !== 0;
        }
        if (this.bendOrigin) {
            return this.bendOrigin.bendPoints![this.bendOrigin.bendPoints!.length - 1].value % 2 !== 0;
        }
        if (this.beat.hasWhammyBar) {
            return this.beat.whammyBarPoints![0].value % 2 !== 0;
        }
        if (this.beat.isContinuedWhammy) {
            return (
                this.beat.previousBeat!.whammyBarPoints![this.beat.previousBeat!.whammyBarPoints!.length - 1].value %
                2 !==
                0
            );
        }
        return false;
    }

    public addBendPoint(point: BendPoint): void {
        let points = this.bendPoints;
        if (points === null) {
            points = [];
            this.bendPoints = points;
        }
        points.push(point);
        if (!this.maxBendPoint || point.value > this.maxBendPoint.value) {
            this.maxBendPoint = point;
        }
        if (this.bendType === BendType.None) {
            this.bendType = BendType.Custom;
        }
    }

    public finish(settings: Settings, sharedDataBag: Map<string, unknown>): void {
        let nextNoteOnLine: Lazy<Note | null> = new Lazy<Note | null>(() => Note.nextNoteOnSameLine(this));
        let isSongBook: boolean = settings && settings.notation.notationMode === NotationMode.SongBook;

        // connect ties
        if (this.isTieDestination) {
            this.chain(sharedDataBag);
            // implicit let ring
            if (isSongBook && this.tieOrigin && this.tieOrigin.isLetRing) {
                this.isLetRing = true;
            }
        }
        // connect letring
        if (this.isLetRing) {
            if (!nextNoteOnLine.value || !nextNoteOnLine.value.isLetRing) {
                this.letRingDestination = this;
            } else {
                this.letRingDestination = nextNoteOnLine.value;
            }
            if (isSongBook && this.isTieDestination && !this.tieOrigin!.hasBend) {
                this.isVisible = false;
            }
        }
        // connect palmmute
        if (this.isPalmMute) {
            if (!nextNoteOnLine.value || !nextNoteOnLine.value.isPalmMute) {
                this.palmMuteDestination = this;
            } else {
                this.palmMuteDestination = nextNoteOnLine.value;
            }
        }
        // set hammeron/pulloffs
        if (this.isHammerPullOrigin) {
            let hammerPullDestination = Note.findHammerPullDestination(this);
            if (!hammerPullDestination) {
                this.isHammerPullOrigin = false;
            } else {
<<<<<<< HEAD
                this.hammerPullDestinationNoteId = hammerPullDestination.id;
                hammerPullDestination.hammerPullOriginNoteId = this.id;
=======
                this.hammerPullDestination = hammerPullDestination;
                hammerPullDestination.hammerPullOrigin = this;
>>>>>>> 46837b9f
            }
        }
        // set slides
        switch (this.slideOutType) {
            case SlideOutType.Shift:
            case SlideOutType.Legato:
                this.slideTarget = nextNoteOnLine.value;
                if (!this.slideTarget) {
                    this.slideOutType = SlideOutType.None;
                } else {
                    this.slideTarget.slideOrigin = this;
                }
                break;
        }
        let effectSlurDestination: Note | null = null;
        if (this.isHammerPullOrigin && this.hammerPullDestination) {
            effectSlurDestination = this.hammerPullDestination;
        } else if (this.slideOutType === SlideOutType.Legato && this.slideTarget) {
            effectSlurDestination = this.slideTarget;
        }
        if (effectSlurDestination) {
            this.hasEffectSlur = true;
            if (this.effectSlurOrigin && this.beat.pickStroke === PickStroke.None) {
                this.effectSlurOrigin.effectSlurDestination = effectSlurDestination;
                this.effectSlurOrigin.effectSlurDestination.effectSlurOrigin = this.effectSlurOrigin;
                this.effectSlurOrigin = null;
            } else {
                this.isEffectSlurOrigin = true;
                this.effectSlurDestination = effectSlurDestination;
                this.effectSlurDestination.effectSlurOrigin = this;
            }
        }
        // try to detect what kind of bend was used and cleans unneeded points if required
        // Guitar Pro 6 and above (gpif.xml) uses exactly 4 points to define all bends
<<<<<<< HEAD
        if (this.bendPoints.length > 0 && this.bendType === BendType.Custom) {
            let isContinuedBend: boolean = (this.isContinuedBend = this.isTieDestination && this.tieOrigin!.hasBend);
            if (this.bendPoints.length === 4) {
                let origin: BendPoint = this.bendPoints[0];
                let middle1: BendPoint = this.bendPoints[1];
                let middle2: BendPoint = this.bendPoints[2];
                let destination: BendPoint = this.bendPoints[3];
=======
        const points = this.bendPoints;
        if (points != null && points.length > 0 && this.bendType === BendType.Custom) {
            let isContinuedBend: boolean = this.isTieDestination && this.tieOrigin!.hasBend;
            this.isContinuedBend = isContinuedBend;
            if (points.length === 4) {
                let origin: BendPoint = points[0];
                let middle1: BendPoint = points[1];
                let middle2: BendPoint = points[2];
                let destination: BendPoint = points[3];
>>>>>>> 46837b9f
                // the middle points are used for holds, anything else is a new feature we do not support yet
                if (middle1.value === middle2.value) {
                    // bend higher?
                    if (destination.value > origin.value) {
                        if (middle1.value > destination.value) {
                            this.bendType = BendType.BendRelease;
                        } else if (!isContinuedBend && origin.value > 0) {
                            this.bendType = BendType.PrebendBend;
                            points.splice(2, 1);
                            points.splice(1, 1);
                        } else {
                            this.bendType = BendType.Bend;
                            points.splice(2, 1);
                            points.splice(1, 1);
                        }
                    } else if (destination.value < origin.value) {
                        // origin must be > 0 otherwise it's no release, we cannot bend negative
                        if (isContinuedBend) {
                            this.bendType = BendType.Release;
                            points.splice(2, 1);
                            points.splice(1, 1);
                        } else {
                            this.bendType = BendType.PrebendRelease;
                            points.splice(2, 1);
                            points.splice(1, 1);
                        }
                    } else {
                        if (middle1.value > origin.value) {
                            this.bendType = BendType.BendRelease;
                        } else if (origin.value > 0 && !isContinuedBend) {
                            this.bendType = BendType.Prebend;
                            points.splice(2, 1);
                            points.splice(1, 1);
                        } else {
                            this.bendType = BendType.Hold;
                            points.splice(2, 1);
                            points.splice(1, 1);
                        }
                    }
                } else {
                    Logger.warning('Model', 'Unsupported bend type detected, fallback to custom', null);
                }
            } else if (points.length === 2) {
                let origin: BendPoint = points[0];
                let destination: BendPoint = points[1];
                // bend higher?
                if (destination.value > origin.value) {
                    if (!isContinuedBend && origin.value > 0) {
                        this.bendType = BendType.PrebendBend;
                    } else {
                        this.bendType = BendType.Bend;
                    }
                } else if (destination.value < origin.value) {
                    // origin must be > 0 otherwise it's no release, we cannot bend negative
                    if (isContinuedBend) {
                        this.bendType = BendType.Release;
                    } else {
                        this.bendType = BendType.PrebendRelease;
                    }
                } else {
                    this.bendType = BendType.Hold;
                }
            }
        } else if (points === null || points.length === 0) {
            this.bendType = BendType.None;
        }

        // initial bend pitch offsets and forced accidentals don't play well together
        // we reset it
        if (this.initialBendValue > 0) {
            this.accidentalMode = NoteAccidentalMode.Default;
        }
    }

    private static readonly MaxOffsetForSameLineSearch: number = 3;

    public static nextNoteOnSameLine(note: Note): Note | null {
        let nextBeat: Beat | null = note.beat.nextBeat;
        // keep searching in same bar
        while (nextBeat && nextBeat.voice.bar.index <= note.beat.voice.bar.index + Note.MaxOffsetForSameLineSearch) {
            let noteOnString: Note | null = nextBeat.getNoteOnString(note.string);
            if (noteOnString) {
                return noteOnString;
            }
            nextBeat = nextBeat.nextBeat;
        }
        return null;
    }

    static findHammerPullDestination(note: Note): Note | null {
        // For Hammer-Pull destinations we have 2 potential candidates
        // 1. A note on the same string
        // 2. A note on a different string, but with a left-hand-tapping applied

        // for the second case we have a special logic to search for notes:
        // 1. We first search on lower strings, then on higher strings
        // 2. If we find a note with a left-hand-tap applied it becomes the target
        // 3. If we find a note without a left-hand-tap we stop searching in this direction

        let nextBeat: Beat | null = note.beat.nextBeat;
        // keep searching in same bar
        while (nextBeat && nextBeat.voice.bar.index <= note.beat.voice.bar.index + Note.MaxOffsetForSameLineSearch) {
            // 1. same string first
            let noteOnString: Note | null = nextBeat.getNoteOnString(note.string);
            if (noteOnString) {
                return noteOnString;
            }

            // 2. search toward lower strings
            for (let str = note.string; str > 0; str--) {
                noteOnString = nextBeat.getNoteOnString(str);
                if (noteOnString) {
                    if (noteOnString.isLeftHandTapped) {
                        return noteOnString;
                    } else {
                        break;
                    }
                }
            }

            // 3. search toward higher strings
            for (let str = note.string; str <= note.beat.voice.bar.staff.tuning.length; str++) {
                noteOnString = nextBeat.getNoteOnString(str);
                if (noteOnString) {
                    if (noteOnString.isLeftHandTapped) {
                        return noteOnString;
                    } else {
                        break;
                    }
                }
            }

            // nothing found, search on next beat
            nextBeat = nextBeat.nextBeat;
        }
        return null;
    }

    public static findTieOrigin(note: Note): Note | null {
        let previousBeat: Beat | null = note.beat.previousBeat;
        // keep searching in same bar
        while (
            previousBeat &&
            previousBeat.voice.bar.index >= note.beat.voice.bar.index - Note.MaxOffsetForSameLineSearch
        ) {
            if (note.isStringed) {
                let noteOnString: Note | null = previousBeat.getNoteOnString(note.string);
                if (noteOnString) {
                    return noteOnString;
                }
            } else {
                if (note.octave === -1 && note.tone === -1) {
                    // if the note has no value (e.g. alphaTex dash tie), we try to find a matching
                    // note on the previous beat by index.
                    if (note.index < previousBeat.notes.length) {
                        return previousBeat.notes[note.index];
                    }
                } else {
                    let noteWithValue: Note | null = previousBeat.getNoteWithRealValue(note.realValue);
                    if (noteWithValue) {
                        return noteWithValue;
                    }
                }
            }
            previousBeat = previousBeat.previousBeat;
        }
        return null;
    }

<<<<<<< HEAD
    public chain() {
        this.beat.voice.bar.staff.track.score.registerNote(this);
        if (!this.isTieDestination) {
            return;
        }

        let tieOrigin: Note | null;
        if (this.tieOriginNoteId === -1) {
            tieOrigin = Note.findTieOrigin(this);
            this.tieOriginNoteId = tieOrigin ? tieOrigin.id : -1;
        } else {
            tieOrigin = this.tieOrigin;
        }

        if (!tieOrigin) {
            this.isTieDestination = false;
        } else {
            tieOrigin.tieDestinationNoteId = this.id;
            this.fret = tieOrigin.fret;
            this.octave = tieOrigin.octave;
            this.tone = tieOrigin.tone;
            if (tieOrigin.hasBend) {
                this.bendOrigin = this.tieOrigin;
=======
    private static NoteIdLookupKey = "NoteIdLookup";

    private _noteIdBag: NoteIdBag | null = null;
    public chain(sharedDataBag: Map<string, unknown>) {
        // if we have some IDs from a serialization flow, 
        // we need to lookup/register the notes correctly
        if (this._noteIdBag != null) {
            // get or create lookup
            let noteIdLookup: Map<number, Note>;
            if (sharedDataBag.has(Note.NoteIdLookupKey)) {
                noteIdLookup = sharedDataBag.get(Note.NoteIdLookupKey) as Map<number, Note>;
            } else {
                noteIdLookup = new Map<number, Note>();
                sharedDataBag.set(Note.NoteIdLookupKey, noteIdLookup);
            }

            // if this note is a source note for any effect, remember it for later
            // the destination note will look it up for linking
            if (this._noteIdBag.hammerPullDestinationNoteId !== -1 ||
                this._noteIdBag.tieDestinationNoteId !== -1 ||
                this._noteIdBag.slurDestinationNoteId !== -1) {
                noteIdLookup.set(this.id, this);
            }

            // on any effect destiniation, lookup the origin which should already be 
            // registered
            if (this._noteIdBag.hammerPullOriginNoteId !== -1) {
                this.hammerPullOrigin = noteIdLookup.get(this._noteIdBag.hammerPullOriginNoteId)!;
                this.hammerPullOrigin.hammerPullDestination = this;
            }
            if (this._noteIdBag.tieOriginNoteId !== -1) {
                this.tieOrigin = noteIdLookup.get(this._noteIdBag.tieOriginNoteId)!;
                this.tieOrigin.tieDestination = this;
            }
            if (this._noteIdBag.slurOriginNoteId !== -1) {
                this.slurOrigin = noteIdLookup.get(this._noteIdBag.slurOriginNoteId)!;
                this.slurOrigin.slurDestination = this;
            }

            this._noteIdBag = null; // not needed anymore
        } else {
            if (!this.isTieDestination && this.tieOrigin == null) {
                return;
            }

            let tieOrigin = Note.findTieOrigin(this);
            if (!tieOrigin) {
                this.isTieDestination = false;
            } else {
                tieOrigin.tieDestination = this;
                this.tieOrigin = tieOrigin;
                this.fret = tieOrigin.fret;
                this.octave = tieOrigin.octave;
                this.tone = tieOrigin.tone;
                if (tieOrigin.hasBend) {
                    this.bendOrigin = this.tieOrigin;
                }
>>>>>>> 46837b9f
            }
        }
    }

    /**
     * @internal
     */
    public toJson(o: Map<string, unknown>) {
        // inject linked note ids into JSON
        if (this.tieDestination !== null) {
            o.set("tiedestinationnoteid", this.tieDestination.id)
        }
        if (this.tieOrigin !== null) {
            o.set("tieoriginnoteid", this.tieOrigin.id)
        }
        if (this.slurDestination !== null) {
            o.set("slurdestinationnoteid", this.slurDestination.id)
        }
        if (this.slurOrigin !== null) {
            o.set("sluroriginnoteid", this.slurOrigin.id)
        }
        if (this.hammerPullOrigin !== null) {
            o.set("hammerpulloriginnoteid", this.hammerPullOrigin.id)
        }
        if (this.hammerPullDestination !== null) {
            o.set("hammerpulldestinationnoteid", this.hammerPullDestination.id)
        }
    }

    /**
     * @internal
     */
    public setProperty(property: string, v: unknown): boolean {
        switch (property) {
            case "tiedestinationnoteid":
                if (this._noteIdBag == null) {
                    this._noteIdBag = new NoteIdBag();
                }
                this._noteIdBag.tieDestinationNoteId = v as number;
                return true;
            case "tieoriginnoteid":
                if (this._noteIdBag == null) {
                    this._noteIdBag = new NoteIdBag();
                }
                this._noteIdBag.tieOriginNoteId = v as number;
                return true;

            case "slurdestinationnoteid":
                if (this._noteIdBag == null) {
                    this._noteIdBag = new NoteIdBag();
                }
                this._noteIdBag.slurDestinationNoteId = v as number;
                return true;
            case "sluroriginnoteid":
                if (this._noteIdBag == null) {
                    this._noteIdBag = new NoteIdBag();
                }
                this._noteIdBag.slurOriginNoteId = v as number;
                return true;

            case "hammerpulloriginnoteid":
                if (this._noteIdBag == null) {
                    this._noteIdBag = new NoteIdBag();
                }
                this._noteIdBag.hammerPullOriginNoteId = v as number;
                return true;
            case "hammerpulldestinationnoteid":
                if (this._noteIdBag == null) {
                    this._noteIdBag = new NoteIdBag();
                }
                this._noteIdBag.hammerPullDestinationNoteId = v as number;
                return true;
        }
        return false;
    }
}<|MERGE_RESOLUTION|>--- conflicted
+++ resolved
@@ -36,10 +36,7 @@
  * It also can be modified by a lot of different effects.
  * @cloneable
  * @json
-<<<<<<< HEAD
-=======
  * @json_strict
->>>>>>> 46837b9f
  */
 export class Note {
     public static GlobalNoteId: number = 0;
@@ -271,32 +268,18 @@
     }
 
     /**
-     * Gets the origin note id of the hammeron/pull-off of this note.
-     */
-    public hammerPullOriginNoteId: number = -1;
-
-    /**
      * Gets the origin of the hammeron/pulloff of this note.
      * @clone_ignore
      * @json_ignore
      */
-    public get hammerPullOrigin(): Note | null {
-        return this.hammerPullOriginNoteId === -1 ? null : this.beat.voice.bar.staff.track.score.getNoteById(this.hammerPullOriginNoteId);
-    }
-
-    /**
-     * Gets the destination note id of the hammeron/pull-off of this note.
-     */
-    public hammerPullDestinationNoteId: number = -1;
+    public hammerPullOrigin: Note | null = null;
 
     /**
      * Gets the destination for the hammeron/pullof started by this note.
      * @clone_ignore
      * @json_ignore
      */
-    public get hammerPullDestination(): Note | null {
-        return this.hammerPullDestinationNoteId === -1 ? null : this.beat.voice.bar.staff.track.score.getNoteById(this.hammerPullDestinationNoteId);
-    }
+    public hammerPullDestination: Note | null = null;
 
     public get isSlurOrigin(): boolean {
         return !!this.slurDestination;
@@ -307,34 +290,19 @@
      */
     public isSlurDestination: boolean = false;
 
-
-    /**
-     * Gets the note id where the slur of this note starts.
-     */
-    public slurOriginNoteId: number = -1;
-
     /**
      * Gets or sets the note where the slur of this note starts.
      * @clone_ignore
      * @json_ignore
      */
-    public get slurOrigin(): Note | null {
-        return this.slurOriginNoteId === -1 ? null : this.beat.voice.bar.staff.track.score.getNoteById(this.slurOriginNoteId);
-    }
-
-    /**
-     * Gets or sets the note id where the slur of this note ends.
-     */
-    public slurDestinationNoteId: number = -1;
+    public slurOrigin: Note | null = null;
 
     /**
      * Gets or sets the note where the slur of this note ends.
      * @clone_ignore
      * @json_ignore
      */
-    public get slurDestination(): Note | null {
-        return this.slurDestinationNoteId === -1 ? null : this.beat.voice.bar.staff.track.score.getNoteById(this.slurDestinationNoteId);
-    }
+    public slurDestination: Note | null = null;
 
     public get isHarmonic(): boolean {
         return this.harmonicType !== HarmonicType.None;
@@ -418,41 +386,19 @@
      */
     public vibrato: VibratoType = VibratoType.None;
 
-
-    /**
-     * Gets the origin note id of the tied if this note is tied.
-     */
-    public tieOriginNoteId: number = -1;
-
     /**
      * Gets the origin of the tied if this note is tied.
-     */
-    public get tieOrigin(): Note | null {
-        return this.tieOriginNoteId === -1 ? null : this.beat.voice.bar.staff.track.score.getNoteById(this.tieOriginNoteId);
-    }
-
-    /**
-<<<<<<< HEAD
-     * Gets the desination note id of the tie.
-=======
-     * Gets the origin of the tied if this note is tied.
-     * @clone_ignore
-     * @json_ignore
->>>>>>> 46837b9f
-     */
-    public tieDestinationNoteId: number = -1;
+     * @clone_ignore
+     * @json_ignore
+     */
+    public tieOrigin: Note | null = null;
 
     /**
      * Gets the desination of the tie.
-<<<<<<< HEAD
-=======
      * @clone_ignore
      * @json_ignore 
->>>>>>> 46837b9f
-     */
-    public get tieDestination(): Note | null {
-        return this.tieDestinationNoteId === -1 ? null : this.beat.voice.bar.staff.track.score.getNoteById(this.tieDestinationNoteId);
-    }
+     */
+    public tieDestination: Note | null = null;
 
     /**
      * Gets or sets whether this note is ends a tied note.
@@ -460,11 +406,7 @@
     public isTieDestination: boolean = false;
 
     public get isTieOrigin(): boolean {
-<<<<<<< HEAD
-        return this.tieDestinationNoteId !== -1;
-=======
         return this.tieDestination !== null;
->>>>>>> 46837b9f
     }
 
     /**
@@ -797,13 +739,8 @@
             if (!hammerPullDestination) {
                 this.isHammerPullOrigin = false;
             } else {
-<<<<<<< HEAD
-                this.hammerPullDestinationNoteId = hammerPullDestination.id;
-                hammerPullDestination.hammerPullOriginNoteId = this.id;
-=======
                 this.hammerPullDestination = hammerPullDestination;
                 hammerPullDestination.hammerPullOrigin = this;
->>>>>>> 46837b9f
             }
         }
         // set slides
@@ -838,15 +775,6 @@
         }
         // try to detect what kind of bend was used and cleans unneeded points if required
         // Guitar Pro 6 and above (gpif.xml) uses exactly 4 points to define all bends
-<<<<<<< HEAD
-        if (this.bendPoints.length > 0 && this.bendType === BendType.Custom) {
-            let isContinuedBend: boolean = (this.isContinuedBend = this.isTieDestination && this.tieOrigin!.hasBend);
-            if (this.bendPoints.length === 4) {
-                let origin: BendPoint = this.bendPoints[0];
-                let middle1: BendPoint = this.bendPoints[1];
-                let middle2: BendPoint = this.bendPoints[2];
-                let destination: BendPoint = this.bendPoints[3];
-=======
         const points = this.bendPoints;
         if (points != null && points.length > 0 && this.bendType === BendType.Custom) {
             let isContinuedBend: boolean = this.isTieDestination && this.tieOrigin!.hasBend;
@@ -856,7 +784,6 @@
                 let middle1: BendPoint = points[1];
                 let middle2: BendPoint = points[2];
                 let destination: BendPoint = points[3];
->>>>>>> 46837b9f
                 // the middle points are used for holds, anything else is a new feature we do not support yet
                 if (middle1.value === middle2.value) {
                     // bend higher?
@@ -1026,31 +953,6 @@
         return null;
     }
 
-<<<<<<< HEAD
-    public chain() {
-        this.beat.voice.bar.staff.track.score.registerNote(this);
-        if (!this.isTieDestination) {
-            return;
-        }
-
-        let tieOrigin: Note | null;
-        if (this.tieOriginNoteId === -1) {
-            tieOrigin = Note.findTieOrigin(this);
-            this.tieOriginNoteId = tieOrigin ? tieOrigin.id : -1;
-        } else {
-            tieOrigin = this.tieOrigin;
-        }
-
-        if (!tieOrigin) {
-            this.isTieDestination = false;
-        } else {
-            tieOrigin.tieDestinationNoteId = this.id;
-            this.fret = tieOrigin.fret;
-            this.octave = tieOrigin.octave;
-            this.tone = tieOrigin.tone;
-            if (tieOrigin.hasBend) {
-                this.bendOrigin = this.tieOrigin;
-=======
     private static NoteIdLookupKey = "NoteIdLookup";
 
     private _noteIdBag: NoteIdBag | null = null;
@@ -1108,7 +1010,6 @@
                 if (tieOrigin.hasBend) {
                     this.bendOrigin = this.tieOrigin;
                 }
->>>>>>> 46837b9f
             }
         }
     }
