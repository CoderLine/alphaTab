import { JsonHelper } from '@src/io/JsonHelper';

/**
<<<<<<< HEAD
 * A very basic font parser which parses the fields according to 
=======
 * A very basic font parser which parses the fields according to
>>>>>>> 46837b9f
 * https://www.w3.org/TR/CSS21/fonts.html#propdef-font
 */
class FontParserToken {
    public startPos: number;
    public endPos: number;
    public text: string;
    public constructor(text: string, startPos: number, endPos: number) {
        this.text = text;
        this.startPos = startPos;
        this.endPos = endPos;
    }
}

class FontParser {
    public style: string = 'normal';
    public variant: string = 'normal';
    public weight: string = 'normal';
    public stretch: string = 'normal';
    public lineHeight: string = 'normal';
    public size: string = '1rem';
    public families: string[] = [];
<<<<<<< HEAD
=======
    public parseOnlyFamilies: boolean = false;
>>>>>>> 46837b9f

    private _tokens: FontParserToken[];
    private _currentTokenIndex: number = -1;
    private _input: string = '';
    private _currentToken: FontParserToken | null = null;

    public constructor(input: string) {
        this._input = input;
<<<<<<< HEAD
        this._tokens = this.splitToTokens(input);;
=======
        this._tokens = this.splitToTokens(input);
>>>>>>> 46837b9f
    }

    private splitToTokens(input: string): FontParserToken[] {
        const tokens: FontParserToken[] = [];

        let startPos = 0;
        while (startPos < input.length) {
            let endPos = startPos;
            while (endPos < input.length && input.charAt(endPos) !== ' ') {
                endPos++;
            }

            if (endPos > startPos) {
                tokens.push(new FontParserToken(input.substring(startPos, endPos), startPos, endPos));
            }

<<<<<<< HEAD
            startPos = endPos + 1;;
=======
            startPos = endPos + 1;
>>>>>>> 46837b9f
        }

        return tokens;
    }

    public parse() {
        this.reset();
        // default font flags
        if (this._tokens.length === 1) {
            switch (this._currentToken?.text) {
                case 'caption':
                case 'icon':
                case 'menu':
                case 'message-box':
                case 'small-caption':
                case 'status-bar':
                case 'inherit':
                    return;
            }
        }

<<<<<<< HEAD
        this.fontStyleVariantWeight();
        this.fontSizeLineHeight();
        this.fontFamily();
    }

    private fontFamily() {
        if (!this._currentToken) {
            throw new Error(`Missing font list`);
=======
        if (!this.parseOnlyFamilies) {
            this.fontStyleVariantWeight();
            this.fontSizeLineHeight();
        }
        this.fontFamily();
    }

    public static parseFamilies(value: string): string[] {
        const parser = new FontParser(value);
        parser.parseOnlyFamilies = true;
        parser.parse();
        return parser.families;
    }

    private fontFamily() {
        if (!this._currentToken) {
            if(this.parseOnlyFamilies) {
                return;
            } else {
                throw new Error(`Missing font list`);
            }
>>>>>>> 46837b9f
        }

        const familyListInput = this._input.substr(this._currentToken.startPos).trim();
        let pos = 0;
        while (pos < familyListInput.length) {
            let c = familyListInput.charAt(pos);
            if (c === ' ' || c == ',') {
                // skip whitespace and quotes
                pos++;
            } else if (c === '"' || c === "'") {
<<<<<<< HEAD
                // quoted 
                const endOfString = this.findEndOfQuote(familyListInput, pos + 1, c);
                this.families.push(familyListInput.substring(pos + 1, endOfString).split("\\" + c).join(c));
=======
                // quoted
                const endOfString = this.findEndOfQuote(familyListInput, pos + 1, c);
                this.families.push(
                    familyListInput
                        .substring(pos + 1, endOfString)
                        .split('\\' + c)
                        .join(c)
                );
>>>>>>> 46837b9f
                pos = endOfString + 1;
            } else {
                // until comma
                const endOfString = this.findEndOfQuote(familyListInput, pos + 1, ',');
                this.families.push(familyListInput.substring(pos, endOfString).trim());
                pos = endOfString + 1;
            }
        }
    }

    private findEndOfQuote(s: string, pos: number, quoteChar: string): number {
        let escaped = false;
        while (pos < s.length) {
            const c = s.charAt(pos);

            if (!escaped && c === quoteChar) {
                return pos;
            }

            if (!escaped && c === '\\') {
                escaped = true;
            } else {
                escaped = false;
            }
<<<<<<< HEAD
            pos++;
=======
            pos += 1;
>>>>>>> 46837b9f
        }

        return s.length;
    }

    private fontSizeLineHeight() {
        if (!this._currentToken) {
            throw new Error(`Missing font size`);
        }

        const parts = this._currentToken.text.split('/');
        if (parts.length >= 3) {
            throw new Error(`Invalid font size '${this._currentToken}' specified`);
        }

        this.nextToken();

        if (parts.length >= 2) {
            if (parts[1] === '/') {
                // size/ line-height (space after slash)
                if (!this._currentToken) {
                    throw new Error('Missing line-height after font size');
                }
                this.lineHeight = this._currentToken.text;
                this.nextToken();
            } else {
                // size/line-height (no spaces)
                this.size = parts[0];
                this.lineHeight = parts[1];
            }
        } else if (parts.length >= 1) {
            this.size = parts[0];
<<<<<<< HEAD
            if (this._currentToken?.text.indexOf('/') === 0) {
=======

            if (this._currentToken && this._currentToken.text.indexOf('/') === 0) {
>>>>>>> 46837b9f
                // size / line-height (with spaces befor and after slash)
                if (this._currentToken.text === '/') {
                    this.nextToken();
                    if (!this._currentToken) {
                        throw new Error('Missing line-height after font size');
                    }
                    this.lineHeight = this._currentToken.text;
                    this.nextToken();
                } else {
                    this.lineHeight = this._currentToken.text.substr(1);
                    this.nextToken();
                }
            }
        } else {
            throw new Error(`Missing font size`);
        }
    }

    private nextToken() {
        this._currentTokenIndex++;
        if (this._currentTokenIndex < this._tokens.length) {
            this._currentToken = this._tokens[this._currentTokenIndex];
        } else {
            this._currentToken = null;
        }
    }

    private fontStyleVariantWeight() {
        let hasStyle = false;
        let hasVariant = false;
        let hasWeight = false;
        let valuesNeeded = 3;
        let ambiguous: string[] = [];

        while (true) {
<<<<<<< HEAD
            switch (this._currentToken?.text) {
                // ambiguous
                case 'normal':
                case 'inherit':
                    ambiguous.push(this._currentToken?.text);
=======
            if (!this._currentToken) {
                return;
            }
            let text: string = this._currentToken.text;
            switch (text) {
                // ambiguous
                case 'normal':
                case 'inherit':
                    ambiguous.push(text);
>>>>>>> 46837b9f
                    valuesNeeded--;
                    this.nextToken();
                    break;

                // style
                case 'italic':
                case 'oblique':
<<<<<<< HEAD
                    this.style = this._currentToken?.text;
=======
                    this.style = text;
>>>>>>> 46837b9f
                    hasStyle = true;
                    valuesNeeded--;
                    this.nextToken();
                    break;
                // variant
                case 'small-caps':
<<<<<<< HEAD
                    this.variant = this._currentToken?.text;
=======
                    this.variant = text;
>>>>>>> 46837b9f
                    hasVariant = true;
                    valuesNeeded--;
                    this.nextToken();
                    break;

                // weight
                case 'bold':
                case 'bolder':
                case 'lighter':
                case '100':
                case '200':
                case '300':
                case '400':
                case '500':
                case '600':
                case '700':
                case '800':
                case '900':
<<<<<<< HEAD
                    this.weight = this._currentToken?.text;
=======
                    this.weight = text;
>>>>>>> 46837b9f
                    hasWeight = true;
                    valuesNeeded--;
                    this.nextToken();
                    break;
                default:
                    // unknown token -> done with this part
                    return;
            }

            if (valuesNeeded === 0) {
                break;
            }
        }

        while (ambiguous.length > 0) {
            const v = ambiguous.pop()!;
            if (!hasWeight) {
                this.weight = v;
<<<<<<< HEAD
            }
            else if (!hasVariant) {
                this.variant = v;
            }
            else if (!hasStyle) {
=======
            } else if (!hasVariant) {
                this.variant = v;
            } else if (!hasStyle) {
>>>>>>> 46837b9f
                this.style = v;
            }
        }
    }

    private reset() {
        this._currentTokenIndex = -1;
        this.nextToken();
    }
<<<<<<< HEAD
=======

    public static quoteFont(f: string): string {
        if(f.indexOf(' ') === -1) {
            return f;
        }

        const escapedQuotes =  f.replaceAll('"', '\\"');
        return `"${escapedQuotes}"`;
    }
>>>>>>> 46837b9f
}

/**
 * Lists all flags for font styles.
 */
export enum FontStyle {
    /**
     * No flags.
     */
    Plain = 0,
<<<<<<< HEAD
    /**
     * Font is bold
     */
    Bold = 1,
    /**
     * Font is italic.
     */
    Italic = 2
=======
    /**
     * Font is italic.
     */
    Italic = 1
}

/**
 * Lists all font weight values.
 */
export enum FontWeight {
    /**
     * Not bold
     */
    Regular = 0,
    /**
     * Font is bold
     */
    Bold = 1
>>>>>>> 46837b9f
}

/**
 * @json_immutable
 */
export class Font {
    private _css: string;
    private _cssScale: number = 0.0;
    private _families: string[];
    private _style: FontStyle;
    private _weight: FontWeight;
    private _size: number;

    private reset() {
        this._cssScale = 0;
        this._css = this.toCssString();
    }

    /**
     * Gets the first font family name.
     * @deprecated Consider using {@link families} for multi font family support.
     */
    public get family(): string {
        return this._families[0];
    }

    /**
     * Sets the font family list.
     * @deprecated Consider using {@link families} for multi font family support.
     */
    public set family(value: string) {
        this.families = FontParser.parseFamilies(value);
    }

    /**
     * Gets the font family name.
     */
    public get families(): string[] {
        return this._families;
    }

    /**
     * Sets the font family name.
     */
    public set families(value: string[]) {
        this._families = value;
        this.reset();
    }

    /**
     * Gets the font size in pixels.
     */
    public get size(): number {
        return this._size;
    }

    /**
     * Sets the font size in pixels.
     */
    public set size(value: number) {
        this._size = value;
        this.reset();
    }

    /**
     * Gets the font style.
     */
    public get style(): FontStyle {
        return this._style;
    }
    /**
     * Sets the font style.
     */
    public set style(value: FontStyle) {
        this._style = value;
        this.reset();
    }

    /**
     * Gets the font weight.
     */
    public get weight(): FontWeight {
        return this._weight;
    }

    /**
     * Gets or sets the font weight.
     */
    public set weight(value: FontWeight) {
        this._weight = value;
        this.reset();
    }

    public get isBold(): boolean {
        return this.weight === FontWeight.Bold;
    }

    public get isItalic(): boolean {
        return this.style === FontStyle.Italic;
    }

    /**
     * Initializes a new instance of the {@link Font} class.
     * @param family The family.
     * @param size The size.
     * @param style The style.
     * @param weight The weight.
     */
    public constructor(
        family: string,
        size: number,
        style: FontStyle = FontStyle.Plain,
        weight: FontWeight = FontWeight.Regular
    ) {
        this._families = FontParser.parseFamilies(family);
        this._size = size;
        this._style = style;
        this._weight = weight;
        this._css = this.toCssString();
    }

<<<<<<< HEAD
    public toCssString(scale: number): string {
=======
    /**
     * Initializes a new instance of the {@link Font} class.
     * @param families The families.
     * @param size The size.
     * @param style The style.
     * @param weight The weight.
     */
    public static withFamilyList(
        families: string[],
        size: number,
        style: FontStyle = FontStyle.Plain,
        weight: FontWeight = FontWeight.Regular
    ) {
        const f = new Font("", size, style, weight);
        f.families = families;
        return f;
    }

    public toCssString(scale: number = 1): string {
>>>>>>> 46837b9f
        if (!this._css || !(Math.abs(scale - this._cssScale) < 0.01)) {
            let buf: string = '';
            if (this.isBold) {
                buf += 'bold ';
            }
            if (this.isItalic) {
                buf += 'italic ';
            }
            buf += this.size * scale;
            buf += 'px ';
            buf += this.families.map(f => FontParser.quoteFont(f)).join(', ');
            this._css = buf;
            this._cssScale = scale;
        }
        return this._css;
    }

<<<<<<< HEAD
    public static fromJson(v:unknown): Font | null {
        switch (typeof v) {
            case 'undefined':
                return null;
            case 'object':
                {
                    const m = v as Map<string, unknown>;
                    let family = m.get('family') as string;
                    let size = m.get('size') as number;
                    let style = JsonHelper.parseEnum<FontStyle>(m.get('style'), FontStyle)!;
                    return new Font(family, size, style);
                }
            case 'string':
                {
                    const parser = new FontParser(v as string);
                    parser.parse();

                    let family: string = parser.families[0];
                    if ((family.startsWith("'") && family.endsWith("'")) || (family.startsWith('"') && family.endsWith('"'))) {
                        family = family.substr(1, family.length - 2);
                    }

                    let fontSizeString: string = parser.size.toLowerCase();
                    let fontSize: number = 0;
                    // as per https://websemantics.uk/articles/font-size-conversion/
                    switch (fontSizeString) {
                        case 'xx-small':
                            fontSize = 7;
                            break;
                        case 'x-small':
                            fontSize = 10;
                            break;
                        case 'small':
                        case 'smaller':
                            fontSize = 13;
                            break;
                        case 'medium':
                            fontSize = 16;
                            break;
                        case 'large':
                        case 'larger':
                            fontSize = 18;
                            break;
                        case 'x-large':
                            fontSize = 24;
                            break;
                        case 'xx-large':
                            fontSize = 32;
                            break;
                        default:
                            try {
                                if (fontSizeString.endsWith('em')) {
                                    fontSize = parseFloat(fontSizeString.substr(0, fontSizeString.length - 2)) * 16;
                                } else if (fontSizeString.endsWith('pt')) {
                                    fontSize = (parseFloat(fontSizeString.substr(0, fontSizeString.length - 2)) * 16.0) / 12.0;
                                } else if (fontSizeString.endsWith('px')) {
                                    fontSize = parseFloat(fontSizeString.substr(0, fontSizeString.length - 2));
                                } else {
                                    fontSize = 12;
                                }
                            } catch (e) {
                                fontSize = 12;
                            }
                            break;
                    }

                    let fontStyle: FontStyle = FontStyle.Plain;
                    if (parser.style === 'italic') {
                        fontStyle |= FontStyle.Italic;
                    }
                    let fontWeightString: string = parser.weight.toLowerCase();
                    switch (fontWeightString) {
                        case 'normal':
                        case 'lighter':
                            break;
                        default:
                            fontStyle |= FontStyle.Bold;
                            break;
                    }

                    return new Font(family, fontSize, fontStyle);
                }
=======
    public static fromJson(v: unknown): Font | null {
        switch (typeof v) {
            case 'undefined':
                return null;
            case 'object': {
                const m = v as Map<string, unknown>;
                let families = m.get('families') as string[];
                // tslint:disable-next-line: no-unnecessary-type-assertion
                let size = m.get('size')! as number;
                let style = JsonHelper.parseEnum<FontStyle>(m.get('style'), FontStyle)!;
                let weight = JsonHelper.parseEnum<FontWeight>(m.get('weight'), FontWeight)!;
                return Font.withFamilyList(families, size, style, weight);
            }
            case 'string': {
                const parser = new FontParser(v as string);
                parser.parse();

                let families: string[] = parser.families;
                let fontSizeString: string = parser.size.toLowerCase();
                let fontSize: number = 0;
                // as per https://websemantics.uk/articles/font-size-conversion/
                switch (fontSizeString) {
                    case 'xx-small':
                        fontSize = 7;
                        break;
                    case 'x-small':
                        fontSize = 10;
                        break;
                    case 'small':
                    case 'smaller':
                        fontSize = 13;
                        break;
                    case 'medium':
                        fontSize = 16;
                        break;
                    case 'large':
                    case 'larger':
                        fontSize = 18;
                        break;
                    case 'x-large':
                        fontSize = 24;
                        break;
                    case 'xx-large':
                        fontSize = 32;
                        break;
                    default:
                        try {
                            if (fontSizeString.endsWith('em')) {
                                fontSize = parseFloat(fontSizeString.substr(0, fontSizeString.length - 2)) * 16;
                            } else if (fontSizeString.endsWith('pt')) {
                                fontSize =
                                    (parseFloat(fontSizeString.substr(0, fontSizeString.length - 2)) * 16.0) / 12.0;
                            } else if (fontSizeString.endsWith('px')) {
                                fontSize = parseFloat(fontSizeString.substr(0, fontSizeString.length - 2));
                            } else {
                                fontSize = 12;
                            }
                        } catch (e) {
                            fontSize = 12;
                        }
                        break;
                }

                let fontStyle: FontStyle = FontStyle.Plain;
                if (parser.style === 'italic') {
                    fontStyle = FontStyle.Italic;
                }

                let fontWeight: FontWeight = FontWeight.Regular;
                let fontWeightString: string = parser.weight.toLowerCase();
                switch (fontWeightString) {
                    case 'normal':
                    case 'lighter':
                        break;
                    default:
                        fontWeight = FontWeight.Bold;
                        break;
                }

                return Font.withFamilyList(families, fontSize, fontStyle, fontWeight);
            }
>>>>>>> 46837b9f
            default:
                return null;
        }
    }

    public static toJson(font: Font): Map<string, unknown> {
        const o = new Map<string, unknown>();
<<<<<<< HEAD
        o.set('family', font.family);
        o.set('size', font.size);
        o.set('style', font.style as number);
=======
        o.set('families', font.families);
        o.set('size', font.size);
        o.set('style', font.style as number);
        o.set('weight', font.weight as number);
>>>>>>> 46837b9f
        return o;
    }
}<|MERGE_RESOLUTION|>--- conflicted
+++ resolved
@@ -1,11 +1,7 @@
 import { JsonHelper } from '@src/io/JsonHelper';
 
 /**
-<<<<<<< HEAD
- * A very basic font parser which parses the fields according to 
-=======
  * A very basic font parser which parses the fields according to
->>>>>>> 46837b9f
  * https://www.w3.org/TR/CSS21/fonts.html#propdef-font
  */
 class FontParserToken {
@@ -27,10 +23,7 @@
     public lineHeight: string = 'normal';
     public size: string = '1rem';
     public families: string[] = [];
-<<<<<<< HEAD
-=======
     public parseOnlyFamilies: boolean = false;
->>>>>>> 46837b9f
 
     private _tokens: FontParserToken[];
     private _currentTokenIndex: number = -1;
@@ -39,11 +32,7 @@
 
     public constructor(input: string) {
         this._input = input;
-<<<<<<< HEAD
-        this._tokens = this.splitToTokens(input);;
-=======
         this._tokens = this.splitToTokens(input);
->>>>>>> 46837b9f
     }
 
     private splitToTokens(input: string): FontParserToken[] {
@@ -60,11 +49,7 @@
                 tokens.push(new FontParserToken(input.substring(startPos, endPos), startPos, endPos));
             }
 
-<<<<<<< HEAD
-            startPos = endPos + 1;;
-=======
             startPos = endPos + 1;
->>>>>>> 46837b9f
         }
 
         return tokens;
@@ -86,16 +71,6 @@
             }
         }
 
-<<<<<<< HEAD
-        this.fontStyleVariantWeight();
-        this.fontSizeLineHeight();
-        this.fontFamily();
-    }
-
-    private fontFamily() {
-        if (!this._currentToken) {
-            throw new Error(`Missing font list`);
-=======
         if (!this.parseOnlyFamilies) {
             this.fontStyleVariantWeight();
             this.fontSizeLineHeight();
@@ -117,7 +92,6 @@
             } else {
                 throw new Error(`Missing font list`);
             }
->>>>>>> 46837b9f
         }
 
         const familyListInput = this._input.substr(this._currentToken.startPos).trim();
@@ -128,11 +102,6 @@
                 // skip whitespace and quotes
                 pos++;
             } else if (c === '"' || c === "'") {
-<<<<<<< HEAD
-                // quoted 
-                const endOfString = this.findEndOfQuote(familyListInput, pos + 1, c);
-                this.families.push(familyListInput.substring(pos + 1, endOfString).split("\\" + c).join(c));
-=======
                 // quoted
                 const endOfString = this.findEndOfQuote(familyListInput, pos + 1, c);
                 this.families.push(
@@ -141,7 +110,6 @@
                         .split('\\' + c)
                         .join(c)
                 );
->>>>>>> 46837b9f
                 pos = endOfString + 1;
             } else {
                 // until comma
@@ -166,11 +134,7 @@
             } else {
                 escaped = false;
             }
-<<<<<<< HEAD
-            pos++;
-=======
             pos += 1;
->>>>>>> 46837b9f
         }
 
         return s.length;
@@ -203,12 +167,8 @@
             }
         } else if (parts.length >= 1) {
             this.size = parts[0];
-<<<<<<< HEAD
-            if (this._currentToken?.text.indexOf('/') === 0) {
-=======
 
             if (this._currentToken && this._currentToken.text.indexOf('/') === 0) {
->>>>>>> 46837b9f
                 // size / line-height (with spaces befor and after slash)
                 if (this._currentToken.text === '/') {
                     this.nextToken();
@@ -244,13 +204,6 @@
         let ambiguous: string[] = [];
 
         while (true) {
-<<<<<<< HEAD
-            switch (this._currentToken?.text) {
-                // ambiguous
-                case 'normal':
-                case 'inherit':
-                    ambiguous.push(this._currentToken?.text);
-=======
             if (!this._currentToken) {
                 return;
             }
@@ -260,7 +213,6 @@
                 case 'normal':
                 case 'inherit':
                     ambiguous.push(text);
->>>>>>> 46837b9f
                     valuesNeeded--;
                     this.nextToken();
                     break;
@@ -268,22 +220,14 @@
                 // style
                 case 'italic':
                 case 'oblique':
-<<<<<<< HEAD
-                    this.style = this._currentToken?.text;
-=======
                     this.style = text;
->>>>>>> 46837b9f
                     hasStyle = true;
                     valuesNeeded--;
                     this.nextToken();
                     break;
                 // variant
                 case 'small-caps':
-<<<<<<< HEAD
-                    this.variant = this._currentToken?.text;
-=======
                     this.variant = text;
->>>>>>> 46837b9f
                     hasVariant = true;
                     valuesNeeded--;
                     this.nextToken();
@@ -302,11 +246,7 @@
                 case '700':
                 case '800':
                 case '900':
-<<<<<<< HEAD
-                    this.weight = this._currentToken?.text;
-=======
                     this.weight = text;
->>>>>>> 46837b9f
                     hasWeight = true;
                     valuesNeeded--;
                     this.nextToken();
@@ -325,17 +265,9 @@
             const v = ambiguous.pop()!;
             if (!hasWeight) {
                 this.weight = v;
-<<<<<<< HEAD
-            }
-            else if (!hasVariant) {
-                this.variant = v;
-            }
-            else if (!hasStyle) {
-=======
             } else if (!hasVariant) {
                 this.variant = v;
             } else if (!hasStyle) {
->>>>>>> 46837b9f
                 this.style = v;
             }
         }
@@ -345,8 +277,6 @@
         this._currentTokenIndex = -1;
         this.nextToken();
     }
-<<<<<<< HEAD
-=======
 
     public static quoteFont(f: string): string {
         if(f.indexOf(' ') === -1) {
@@ -356,7 +286,6 @@
         const escapedQuotes =  f.replaceAll('"', '\\"');
         return `"${escapedQuotes}"`;
     }
->>>>>>> 46837b9f
 }
 
 /**
@@ -367,16 +296,6 @@
      * No flags.
      */
     Plain = 0,
-<<<<<<< HEAD
-    /**
-     * Font is bold
-     */
-    Bold = 1,
-    /**
-     * Font is italic.
-     */
-    Italic = 2
-=======
     /**
      * Font is italic.
      */
@@ -395,7 +314,6 @@
      * Font is bold
      */
     Bold = 1
->>>>>>> 46837b9f
 }
 
 /**
@@ -517,9 +435,6 @@
         this._css = this.toCssString();
     }
 
-<<<<<<< HEAD
-    public toCssString(scale: number): string {
-=======
     /**
      * Initializes a new instance of the {@link Font} class.
      * @param families The families.
@@ -539,7 +454,6 @@
     }
 
     public toCssString(scale: number = 1): string {
->>>>>>> 46837b9f
         if (!this._css || !(Math.abs(scale - this._cssScale) < 0.01)) {
             let buf: string = '';
             if (this.isBold) {
@@ -557,90 +471,6 @@
         return this._css;
     }
 
-<<<<<<< HEAD
-    public static fromJson(v:unknown): Font | null {
-        switch (typeof v) {
-            case 'undefined':
-                return null;
-            case 'object':
-                {
-                    const m = v as Map<string, unknown>;
-                    let family = m.get('family') as string;
-                    let size = m.get('size') as number;
-                    let style = JsonHelper.parseEnum<FontStyle>(m.get('style'), FontStyle)!;
-                    return new Font(family, size, style);
-                }
-            case 'string':
-                {
-                    const parser = new FontParser(v as string);
-                    parser.parse();
-
-                    let family: string = parser.families[0];
-                    if ((family.startsWith("'") && family.endsWith("'")) || (family.startsWith('"') && family.endsWith('"'))) {
-                        family = family.substr(1, family.length - 2);
-                    }
-
-                    let fontSizeString: string = parser.size.toLowerCase();
-                    let fontSize: number = 0;
-                    // as per https://websemantics.uk/articles/font-size-conversion/
-                    switch (fontSizeString) {
-                        case 'xx-small':
-                            fontSize = 7;
-                            break;
-                        case 'x-small':
-                            fontSize = 10;
-                            break;
-                        case 'small':
-                        case 'smaller':
-                            fontSize = 13;
-                            break;
-                        case 'medium':
-                            fontSize = 16;
-                            break;
-                        case 'large':
-                        case 'larger':
-                            fontSize = 18;
-                            break;
-                        case 'x-large':
-                            fontSize = 24;
-                            break;
-                        case 'xx-large':
-                            fontSize = 32;
-                            break;
-                        default:
-                            try {
-                                if (fontSizeString.endsWith('em')) {
-                                    fontSize = parseFloat(fontSizeString.substr(0, fontSizeString.length - 2)) * 16;
-                                } else if (fontSizeString.endsWith('pt')) {
-                                    fontSize = (parseFloat(fontSizeString.substr(0, fontSizeString.length - 2)) * 16.0) / 12.0;
-                                } else if (fontSizeString.endsWith('px')) {
-                                    fontSize = parseFloat(fontSizeString.substr(0, fontSizeString.length - 2));
-                                } else {
-                                    fontSize = 12;
-                                }
-                            } catch (e) {
-                                fontSize = 12;
-                            }
-                            break;
-                    }
-
-                    let fontStyle: FontStyle = FontStyle.Plain;
-                    if (parser.style === 'italic') {
-                        fontStyle |= FontStyle.Italic;
-                    }
-                    let fontWeightString: string = parser.weight.toLowerCase();
-                    switch (fontWeightString) {
-                        case 'normal':
-                        case 'lighter':
-                            break;
-                        default:
-                            fontStyle |= FontStyle.Bold;
-                            break;
-                    }
-
-                    return new Font(family, fontSize, fontStyle);
-                }
-=======
     public static fromJson(v: unknown): Font | null {
         switch (typeof v) {
             case 'undefined':
@@ -722,7 +552,6 @@
 
                 return Font.withFamilyList(families, fontSize, fontStyle, fontWeight);
             }
->>>>>>> 46837b9f
             default:
                 return null;
         }
@@ -730,16 +559,10 @@
 
     public static toJson(font: Font): Map<string, unknown> {
         const o = new Map<string, unknown>();
-<<<<<<< HEAD
-        o.set('family', font.family);
-        o.set('size', font.size);
-        o.set('style', font.style as number);
-=======
         o.set('families', font.families);
         o.set('size', font.size);
         o.set('style', font.style as number);
         o.set('weight', font.weight as number);
->>>>>>> 46837b9f
         return o;
     }
 }