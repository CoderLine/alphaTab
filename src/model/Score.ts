--- conflicted
+++ resolved
@@ -3,26 +3,18 @@
 import { RepeatGroup } from '@src/model/RepeatGroup';
 import { Track } from '@src/model/Track';
 import { Settings } from '@src/Settings';
-import { Note } from './Note';
 
 /**
  * The score is the root node of the complete
  * model. It stores the basic information of
  * a song and stores the sub components.
  * @json
-<<<<<<< HEAD
- */
-export class Score {
-    private _noteByIdLookup: Map<number, Note> = new Map<number, Note>();
-    private _currentRepeatGroup: RepeatGroup = new RepeatGroup();
-=======
  * @json_strict
  */
 export class Score {
     private _currentRepeatGroup: RepeatGroup | null = null;
     private _openedRepeatGroups: RepeatGroup[] = [];
     private _properlyOpenedRepeatGroups:number = 0;
->>>>>>> 46837b9f
 
     /**
      * The album of this song.
@@ -185,24 +177,9 @@
     }
 
     public finish(settings: Settings): void {
-<<<<<<< HEAD
-        this._noteByIdLookup.clear();
-
-=======
         const sharedDataBag = new Map<string, unknown>();
->>>>>>> 46837b9f
         for (let i: number = 0, j: number = this.tracks.length; i < j; i++) {
             this.tracks[i].finish(settings, sharedDataBag);
         }
     }
-
-    public registerNote(note: Note) {
-        this._noteByIdLookup.set(note.id, note);
-    }
-
-    public getNoteById(noteId: number): Note | null {
-        return this._noteByIdLookup.has(noteId)
-            ? this._noteByIdLookup.get(noteId)!
-            : null;
-    }
 }