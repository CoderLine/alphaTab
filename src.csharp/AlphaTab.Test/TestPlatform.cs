﻿using System.Collections.Generic;
using System.IO;
using System.Linq;
using System.Threading.Tasks;
using AlphaTab.Core.EcmaScript;

namespace AlphaTab
{
    static partial class TestPlatform
    {
        public static async Task<Uint8Array> LoadFile(string path)
        {
            await using var fs = new FileStream(path, FileMode.Open);
            await using var ms = new MemoryStream();
            await fs.CopyToAsync(ms);
            return new Uint8Array(ms.ToArray());
        }

        public static async Task SaveFile(string name, Uint8Array data)
        {
            var path = Path.Combine("test-results", name);
<<<<<<< HEAD
            Directory.CreateDirectory(Path.GetDirectoryName(path));
=======
            Directory.CreateDirectory(Path.GetDirectoryName(path)!);
>>>>>>> 46837b9f
            await using var fs = new FileStream(Path.Combine("test-results", name), FileMode.Create);
            await fs.WriteAsync(data.Data.Array!, data.Data.Offset, data.Data.Count);
        }

        public static Task<IList<string>> ListDirectory(string path)
        {
            return Task.FromResult((IList<string>) Directory.EnumerateFiles(path)
                .Select(Path.GetFileName)
                .ToList());
        }
    }
}<|MERGE_RESOLUTION|>--- conflicted
+++ resolved
@@ -19,11 +19,7 @@
         public static async Task SaveFile(string name, Uint8Array data)
         {
             var path = Path.Combine("test-results", name);
-<<<<<<< HEAD
-            Directory.CreateDirectory(Path.GetDirectoryName(path));
-=======
             Directory.CreateDirectory(Path.GetDirectoryName(path)!);
->>>>>>> 46837b9f
             await using var fs = new FileStream(Path.Combine("test-results", name), FileMode.Create);
             await fs.WriteAsync(data.Data.Array!, data.Data.Offset, data.Data.Count);
         }
