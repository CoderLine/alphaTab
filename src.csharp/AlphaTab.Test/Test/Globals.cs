--- conflicted
+++ resolved
@@ -1,8 +1,4 @@
-<<<<<<< HEAD
-﻿using System;
-=======
 using System;
->>>>>>> 46837b9f
 using Microsoft.VisualStudio.TestTools.UnitTesting;
 
 namespace AlphaTab.Test
@@ -14,10 +10,6 @@
             return new Expector<T>(actual);
         }
 
-<<<<<<< HEAD
-        public static void Fail(object? message)
-        {
-=======
         public static Expector<Action> Expect(Action actual)
         {
             return new Expector<Action>(actual);
@@ -25,7 +17,6 @@
 
         public static void Fail(object? message)
         {
->>>>>>> 46837b9f
             Assert.Fail(Convert.ToString(message));
         }
     }
@@ -97,8 +88,6 @@
         public void ToBeFalsy()
         {
             Assert.AreEqual(default!, _actual, _message);
-<<<<<<< HEAD
-=======
         }
 
         public void ToThrowError(Type expected)
@@ -123,7 +112,6 @@
             {
                 Assert.Fail("ToThrowError can only be used with an exception:" + _message);
             }
->>>>>>> 46837b9f
         }
     }
 }