--- conflicted
+++ resolved
@@ -12,11 +12,7 @@
 
 namespace AlphaTab.VisualTests
 {
-<<<<<<< HEAD
-    partial class VisualTestHelper
-=======
     public static class VisualTestHelper
->>>>>>> ad922394
     {
         public static async Task RunVisualTest(string inputFile, Settings? settings = null,
             IList<double>? tracks = null, string? message = null, int tolerancePercent = 1)
@@ -63,20 +59,8 @@
             Settings? settings = null,
             IList<double>? tracks = null, string? message = null, int tolerancePercent = 1)
         {
-<<<<<<< HEAD
-            if (settings == null)
-            {
-                settings = new Settings();
-            }
-
-            if (tracks == null)
-            {
-                tracks = new AlphaTab.Core.List<double> {0};
-            }
-=======
             settings ??= new Settings();
-            tracks ??= new List<double> {0};
->>>>>>> ad922394
+            tracks ??= new Core.List<double> {0};
 
             settings.Core.Engine = "skia";
             settings.Core.EnableLazyLoading = false;
@@ -139,13 +123,8 @@
         }
 
         private static void CompareVisualResult(double totalWidth, double totalHeight,
-<<<<<<< HEAD
             AlphaTab.Core.List<RenderFinishedEventArgs> result, string referenceFileName,
-            Uint8Array referenceFileData, string? message)
-=======
-            List<RenderFinishedEventArgs> result, string referenceFileName,
             Uint8Array referenceFileData, string? message, int tolerancePercent = 1)
->>>>>>> ad922394
         {
             SKBitmap finalBitmap;
 
