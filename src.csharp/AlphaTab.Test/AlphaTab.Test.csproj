--- conflicted
+++ resolved
@@ -12,13 +12,8 @@
 
     <ItemGroup>
         <PackageReference Include="Microsoft.NET.Test.Sdk" Version="17.10.0" />
-<<<<<<< HEAD
         <PackageReference Include="MSTest.TestAdapter" Version="3.5.2" />
-        <PackageReference Include="MSTest.TestFramework" Version="3.5.0" />
-=======
-        <PackageReference Include="MSTest.TestAdapter" Version="3.5.0" />
         <PackageReference Include="MSTest.TestFramework" Version="3.5.2" />
->>>>>>> e375517c
         <PackageReference Include="AlphaSkia" Version="2.1.120" />
         <PackageReference Include="AlphaSkia.Native.Windows" Version="2.1.120" Condition="$([MSBuild]::IsOsPlatform('Windows'))" />
         <PackageReference Include="AlphaSkia.Native.Linux" Version="2.1.120" Condition="$([MSBuild]::IsOsPlatform('Linux'))" />
