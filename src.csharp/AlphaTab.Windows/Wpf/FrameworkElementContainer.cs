﻿using System;
using System.Windows;
using System.Windows.Controls;
using System.Windows.Media.Animation;
using AlphaTab.Platform;
using AlphaTab.Rendering.Utils;

namespace AlphaTab.Wpf
{
    internal class FrameworkElementContainer : IContainer
    {
        public FrameworkElement Control { get; }

        public FrameworkElementContainer(FrameworkElement control)
        {
            Control = control;

            Resize = new DelegatedEventEmitter(
                value => { Control.SizeChanged += (sender, args) => value(); },
                value => { }
            );

            MouseDown = new DelegatedEventEmitter<IMouseEventArgs>(
                value =>
                {
                    Control.MouseDown += (sender, args) => value(new WpfMouseEventArgs(args));
                },
                value => { }
            );

            MouseMove = new DelegatedEventEmitter<IMouseEventArgs>(
                value =>
                {
                    Control.MouseMove += (sender, args) => value(new WpfMouseEventArgs(args));
                },
                value => { }
            );

            MouseUp = new DelegatedEventEmitter<IMouseEventArgs>(
                value =>
                {
                    Control.MouseUp += (sender, args) => value(new WpfMouseEventArgs(args));
                },
                value => { }
            );
        }

        public double Width
        {
            get => (float) Control.ActualWidth;
            set => Control.Width = value;
        }


        public double Height
        {
            get => (float) Control.ActualHeight;
            set => Control.Height = value;
        }

        public bool IsVisible => Control.IsVisible && Control.ActualWidth > 0;

        public double ScrollLeft
        {
            get => Control is ScrollViewer scroll ? (float) scroll.HorizontalOffset : 0;

            set
            {
                if (Control is ScrollViewer scroll)
                {
                    scroll.ScrollToHorizontalOffset(value);
                }
            }
        }

        public double ScrollTop
        {
            get => Control is ScrollViewer scroll ? (float) scroll.VerticalOffset : 0;

            set
            {
                if (Control is ScrollViewer scroll)
                {
                    scroll.ScrollToVerticalOffset(value);
                }
            }
        }

        public void AppendChild(IContainer child)
        {
            if (Control is Panel p)
            {
                p.Children.Add(((FrameworkElementContainer) child).Control);
            }
            else if (Control is ScrollViewer s && s.Content is ContentControl sc)
            {
                sc.Content = ((FrameworkElementContainer) child).Control;
            }
            else if (Control is ScrollViewer ss && ss.Content is Decorator d)
            {
                d.Child = ((FrameworkElementContainer) child).Control;
            }
            else if (Control is ScrollViewer sss && sss.Content is Panel pp)
            {
                pp.Children.Add(((FrameworkElementContainer) child).Control);
            }
            else if (Control is ContentControl c)
            {
                c.Content = ((FrameworkElementContainer) child).Control;
            }
        }


        public void StopAnimation()
        {
            Control.BeginAnimation(Canvas.LeftProperty, null);
        }

        public void TransitionToX(double duration, double x)
        {
            Control.BeginAnimation(Canvas.LeftProperty,
                new DoubleAnimation(x, new Duration(TimeSpan.FromMilliseconds(duration))));
        }

        public void Clear()
        {
            if (Control is Panel p)
            {
                p.Children.Clear();
            }
        }

<<<<<<< HEAD
=======
        public void SetBounds(double x, double y, double w, double h)
        {
            Canvas.SetLeft(Control, x);
            Canvas.SetTop(Control, y);
            Control.Width = w;
            Control.Height = h;
        }

>>>>>>> 46837b9f
        public IEventEmitter Resize { get; set; }
        public IEventEmitterOfT<IMouseEventArgs> MouseDown { get; set; }
        public IEventEmitterOfT<IMouseEventArgs> MouseMove { get; set; }
        public IEventEmitterOfT<IMouseEventArgs> MouseUp { get; set; }
    }
}<|MERGE_RESOLUTION|>--- conflicted
+++ resolved
@@ -130,8 +130,6 @@
             }
         }
 
-<<<<<<< HEAD
-=======
         public void SetBounds(double x, double y, double w, double h)
         {
             Canvas.SetLeft(Control, x);
@@ -140,7 +138,6 @@
             Control.Height = h;
         }
 
->>>>>>> 46837b9f
         public IEventEmitter Resize { get; set; }
         public IEventEmitterOfT<IMouseEventArgs> MouseDown { get; set; }
         public IEventEmitterOfT<IMouseEventArgs> MouseMove { get; set; }
