﻿using System.Drawing;
using System.Windows.Forms;
using AlphaTab.Platform;
using AlphaTab.Rendering.Utils;

namespace AlphaTab.WinForms
{
    internal class ControlContainer : IContainer
    {
        public Control Control { get; }

        public ControlContainer(Control control)
        {
            Control = control;

            Resize = new DelegatedEventEmitter(
                value => { Control.Resize += (sender, args) => value(); },
                value => { }
            );

            MouseDown = new DelegatedEventEmitter<IMouseEventArgs>(
                value =>
                {
                    Control.MouseDown += (sender, args) => value(new WinFormsMouseEventArgs(Control, args));
                },
                value => { }
            );

            MouseMove = new DelegatedEventEmitter<IMouseEventArgs>(
                value =>
                {
                    Control.MouseMove += (sender, args) => value(new WinFormsMouseEventArgs(Control, args));
                },
                value => { }
            );

            MouseUp = new DelegatedEventEmitter<IMouseEventArgs>(
                value =>
                {
                    Control.MouseUp += (sender, args) => value(new WinFormsMouseEventArgs(Control, args));
                },
                value => { }
            );
        }

        public double Width
        {
            get => Control.ClientSize.Width - Control.Padding.Horizontal;
            set => Control.Width = (int)value + Control.Padding.Horizontal;
        }


        public double Height
        {
            get => Control.ClientSize.Height - Control.Padding.Vertical;
            set => Control.Height = (int)value + Control.Padding.Vertical;
        }

        public bool IsVisible => Control.Visible && Control.Width > 0;

        public double ScrollLeft
        {
            get => Control is ScrollableControl scroll ? scroll.AutoScrollPosition.X : 0;
            set
            {
                if (Control is ScrollableControl scroll)
                {
                    scroll.AutoScrollPosition = new Point((int)value, scroll.AutoScrollPosition.Y);
                }
            }
        }

        public double ScrollTop
        {
            get => Control is ScrollableControl scroll ? scroll.VerticalScroll.Value : 0;
            set
            {
                if (Control is ScrollableControl scroll)
                {
                    scroll.AutoScrollPosition = new Point(scroll.AutoScrollPosition.X, (int)value);
                }
            }
        }
        public void AppendChild(IContainer child)
        {
            Control.Controls.Add(((ControlContainer)child).Control);
        }

        public void StopAnimation()
        {
            //Control.BeginAnimation(Canvas.LeftProperty, null);
        }

        public void TransitionToX(double duration, double x)
        {
            // TODO: Animation
            Control.Left = (int)x;

            //Control.BeginAnimation(Canvas.LeftProperty,
            //    new DoubleAnimation(x, new Duration(TimeSpan.FromMilliseconds(duration))));
        }

        public void Clear()
        {
            Control.Controls.Clear();
        }

<<<<<<< HEAD
=======
        public void SetBounds(double x, double y, double w, double h)
        {
            Control.Left = (int)x;
            Control.Top = (int)y;
            Control.Width = (int)w;
            Control.Height = (int)h;
        }

>>>>>>> 46837b9f
        public IEventEmitter Resize { get; set; }
        public IEventEmitterOfT<IMouseEventArgs> MouseDown { get; set; }
        public IEventEmitterOfT<IMouseEventArgs> MouseMove { get; set; }
        public IEventEmitterOfT<IMouseEventArgs> MouseUp { get; set; }
    }
}<|MERGE_RESOLUTION|>--- conflicted
+++ resolved
@@ -105,8 +105,6 @@
             Control.Controls.Clear();
         }
 
-<<<<<<< HEAD
-=======
         public void SetBounds(double x, double y, double w, double h)
         {
             Control.Left = (int)x;
@@ -115,7 +113,6 @@
             Control.Height = (int)h;
         }
 
->>>>>>> 46837b9f
         public IEventEmitter Resize { get; set; }
         public IEventEmitterOfT<IMouseEventArgs> MouseDown { get; set; }
         public IEventEmitterOfT<IMouseEventArgs> MouseMove { get; set; }
