﻿using System;
using System.Collections.Generic;
using System.Globalization;
using System.Linq;
using System.Runtime.CompilerServices;
using AlphaTab.Core.EcmaScript;

namespace AlphaTab.Core
{
    internal static class TypeHelper
    {
        public static IList<T> CreateList<T>(params T[] values)
        {
            return new List<T>(values);
        }

        public static IList<T> Splice<T>(this IList<T> data, double start, double deleteCount)
        {
            var items = data.GetRange((int) start, (int) deleteCount);
            data.RemoveRange((int) start, (int) deleteCount);
            return new List<T>(items);
        }

        public static IList<T> Splice<T>(this IList<T> data, double start, double deleteCount,
            params T[] newItems)
        {
            var items = data.GetRange((int) start, (int) deleteCount);
            data.RemoveRange((int) start, (int) deleteCount);
            data.InsertRange((int) start, newItems);

            return new List<T>(items);
        }

        public static IList<T> Slice<T>(this IList<T> data)
        {
            return new AlphaTab.Collections.List<T>(data);
        }

        public static void Reverse<T>(this IList<T> data)
        {
            if (data is List<T> l)
            {
                l.Reverse();
            }
            else if (data is T[] array)
            {
                System.Array.Reverse(array);
            }
            else
            {
                throw new NotSupportedException("Cannot reverse list of type " +
                                                data.GetType().FullName);
            }
        }

        public static IList<T> Slice<T>(this IList<T> data, double start)
        {
            return new List<T>(data.GetRange((int) start, data.Count - (int) start));
        }

        public static IList<T> GetRange<T>(this IList<T> data, int index, int count)
        {
            if (data is List<T> l)
            {
                return l.GetRange(index, count);
            }

            var newList = new List<T>();
            newList.InsertRange(0, data.Skip(index).Take(count));
            return newList;
        }

        public static void RemoveRange<T>(this IList<T> data, int index, int count)
        {
            if (data is List<T> l)
            {
                l.RemoveRange(index, count);
            }
            else
            {
                while (count > 0 && index >= data.Count)
                {
                    data.RemoveAt(index);
                    count--;
                }
            }
        }

        public static string Join<T>(this IList<T> data, string separator)
        {
            return string.Join(separator, data);
        }

        public static IList<T> Filter<T>(this IList<T> data, Func<T, bool> func)
        {
            return data.Where(func).ToList();
        }

        public static void Unshift<T>(this IList<T> data, T item)
        {
            data.Insert(0, item);
        }

        public static T Pop<T>(this IList<T> data)
        {
            if (data.Count > 0)
            {
                var last = data.Last();
                data.RemoveAt(data.Count - 1);
                return last;
            }

#pragma warning disable 8653
            return default;
#pragma warning restore 8653
        }


        public static IList<T> Fill<T>(this IList<T> data, T i)
        {
            for (var j = 0; j < data.Count; j++)
            {
                data[j] = i;
            }

            return data;
        }

        public static void InsertRange<T>(this IList<T> data, int index, IEnumerable<T> newItems)
        {
            if (data is System.Collections.Generic.List<T> l)
            {
                l.InsertRange(index, newItems);
            }
            else
            {
                foreach (var item in newItems)
                {
                    data.Insert(index, item);
                    index++;
                }
            }
        }

        public static IList<T> Sort<T>(this IList<T> data, Func<T, T, double> func)
        {
            switch (data)
<<<<<<< HEAD
            {
                case System.Collections.Generic.List<T> l:
                    l.Sort((a, b) => (int) func(a, b));
                    break;
                case T[] array:
                    System.Array.Sort(array, (a, b) => (int) func(a, b));
=======
            {
                case System.Collections.Generic.List<T> l:
                    l.Sort((a, b) => (int) func(a, b));
                    break;
                case T[] array:
                    System.Array.Sort(array, (a, b) => (int) func(a, b));
                    break;
                default:
                    throw new NotSupportedException("Cannot sort list of type " +
                                                    data.GetType().FullName);
            }

            return data;
        }
        public static void Sort<T>(this IList<T> data)
        {
            switch (data)
            {
                case System.Collections.Generic.List<T> l:
                    l.Sort();
                    break;
                case T[] array:
                    System.Array.Sort(array);
>>>>>>> 46837b9f
                    break;
                default:
                    throw new NotSupportedException("Cannot sort list of type " +
                                                    data.GetType().FullName);
            }
        }
<<<<<<< HEAD
        public static void Sort<T>(this IList<T> data)
        {
            switch (data)
            {
                case List<T> l:
                    l.Sort();
                    break;
                case T[] array:
                    System.Array.Sort(array);
                    break;
                default:
                    throw new NotSupportedException("Cannot sort list of type " +
                                                    data.GetType().FullName);
=======

        [MethodImpl(MethodImplOptions.AggressiveInlining)]
        public static TResult Reduce<TInput, TResult>(this IEnumerable<TInput> source, Func<TResult, TInput, TResult> func, TResult seed)
        {
            return source.Aggregate(seed, func);
        }

        [MethodImpl(MethodImplOptions.AggressiveInlining)]
        public static IList<TResult> Map<TInput, TResult>(this IEnumerable<TInput> source, Func<TInput, TResult> func)
        {
            return source.Select(func).ToList();
        }

        [MethodImpl(MethodImplOptions.AggressiveInlining)]
        public static IList<TInput> Reversed<TInput>(this IList<TInput> source)
        {
            if (source is List<TInput> list)
            {
                list.Reverse();
                return list;
>>>>>>> 46837b9f
            }

            throw new ArgumentException("Unsupported type for in-place reversing");
        }

        [MethodImpl(MethodImplOptions.AggressiveInlining)]
<<<<<<< HEAD
        public static TResult Reduce<TInput, TResult>(this IEnumerable<TInput> source, Func<TResult, TInput, TResult> func, TResult seed)
        {
            return source.Aggregate(seed, func);
        }

        [MethodImpl(MethodImplOptions.AggressiveInlining)]
        public static IList<TResult> Map<TInput, TResult>(this IEnumerable<TInput> source, Func<TInput, TResult> func)
        {
            return source.Select(func).ToList();
        }

        [MethodImpl(MethodImplOptions.AggressiveInlining)]
        public static IEnumerable<TInput> Reversed<TInput>(this IEnumerable<TInput> source)
        {
            return source.Reverse();
        }

        [MethodImpl(MethodImplOptions.AggressiveInlining)]
=======
>>>>>>> 46837b9f
        public static string Join<TInput>(this IEnumerable<TInput> source, string separator)
        {
            return string.Join(separator, source);
        }

        [MethodImpl(MethodImplOptions.AggressiveInlining)]
        public static string Substr(this string s, double start, double length)
        {
            return s.Substring((int) start, (int) length);
        }

        [MethodImpl(MethodImplOptions.AggressiveInlining)]
        public static string Substr(this string s, double start)
        {
            return s.Substring((int) start);
        }

        [MethodImpl(MethodImplOptions.AggressiveInlining)]
        public static int CharCodeAt(this string s, double index)
        {
            return s[(int) index];
        }

        [MethodImpl(MethodImplOptions.AggressiveInlining)]
        public static string CharAt(this string s, double index)
        {
            return s.Substring((int) index, 1);
        }

        [MethodImpl(MethodImplOptions.AggressiveInlining)]
        public static string ToLowerCase(this string s)
        {
            return s.ToLowerInvariant();
        }

        [MethodImpl(MethodImplOptions.AggressiveInlining)]
        public static string ToUpperCase(this string s)
        {
            return s.ToUpperInvariant();
        }

        [MethodImpl(MethodImplOptions.AggressiveInlining)]
        public static int LocaleCompare(this string a, string b)
        {
            return string.Compare(a, b, StringComparison.Ordinal);
        }

        [MethodImpl(MethodImplOptions.AggressiveInlining)]
        public static IList<string> Split(this string s, string separator)
        {
            return new List<string>(s.Split(new[] {separator}, StringSplitOptions.None));
        }

        public static KeyValuePair<double, TValue> CreateMapEntry<TValue>(int key, TValue value)
        {
            return new KeyValuePair<double, TValue>(key, value);
        }

        public static KeyValuePair<TKey, double> CreateMapEntry<TKey>(TKey key, int value)
        {
            return new KeyValuePair<TKey, double>(key, value);
        }

        public static KeyValuePair<TKey, TValue> CreateMapEntry<TKey, TValue>(TKey key, TValue value)
        {
            return new KeyValuePair<TKey, TValue>(key, value);
        }

        public static string ToInvariantString(this double num, int radix)
        {
            if (radix == 16)
            {
                return ((int) num).ToString("X");
            }

            return num.ToString(CultureInfo.InvariantCulture);
        }

        public static string ToInvariantString(this double num)
        {
            return num.ToString(CultureInfo.InvariantCulture);
        }

        public static string ToInvariantString(this int num)
        {
            return num.ToString(CultureInfo.InvariantCulture);
        }

        public static string ToInvariantString(this Enum num)
        {
            return ((IConvertible)num).ToInt32(CultureInfo.InvariantCulture).ToString(CultureInfo.InvariantCulture);
        }

        [MethodImpl(MethodImplOptions.AggressiveInlining)]
        public static RegExp CreateRegex(string pattern, string flags)
        {
            return new RegExp(pattern, flags);
        }

        [MethodImpl(MethodImplOptions.AggressiveInlining)]
        public static string Replace(this string input, RegExp pattern, string replacement)
        {
            return pattern.Replace(input, replacement);
        }

        [MethodImpl(MethodImplOptions.AggressiveInlining)]
        public static RegExp CreateRegex(string pattern, string flags)
        {
            return new RegExp(pattern, flags);
        }

        [MethodImpl(MethodImplOptions.AggressiveInlining)]
        public static string Replace(this string input, RegExp pattern, string replacement)
        {
            return pattern.Replace(input, replacement);
        }

        [MethodImpl(MethodImplOptions.AggressiveInlining)]
        public static bool IsTruthy(string? s)
        {
            return !string.IsNullOrEmpty(s);
        }

        [MethodImpl(MethodImplOptions.AggressiveInlining)]
        public static bool IsTruthy(object? s)
        {
            return s != null;
        }
        [MethodImpl(MethodImplOptions.AggressiveInlining)]
        public static bool IsTruthy(bool? b)
        {
            return b.GetValueOrDefault();
        }

        [MethodImpl(MethodImplOptions.AggressiveInlining)]
        public static bool IsTruthy(double s)
        {
            return !double.IsNaN(s) && s != 0;
        }

        [MethodImpl(MethodImplOptions.AggressiveInlining)]
        public static IList<TResult> Map<TSource, TResult>(this IList<TSource> source,
            Func<TSource, TResult> func)
        {
            return source.Select(func).ToList();
        }

        [MethodImpl(MethodImplOptions.AggressiveInlining)]
<<<<<<< HEAD
        public static string Substring(this string s, double startIndex, double endIndex)
=======
        public static IList<double> Map<TSource>(this IList<TSource> source,
            Func<TSource, int> func)
        {
            return source.Select(i => (double)func(i)).ToList();
        }

        [MethodImpl(MethodImplOptions.AggressiveInlining)]
        public static string SubstringIndex(this string s, double startIndex)
        {
            return s.Substring((int) startIndex);
        }

        [MethodImpl(MethodImplOptions.AggressiveInlining)]
        public static string SubstringIndex(this string s, double startIndex, double endIndex)
>>>>>>> 46837b9f
        {
            return s.Substring((int) startIndex, (int) (endIndex - startIndex));
        }

<<<<<<< HEAD
=======
        [MethodImpl(MethodImplOptions.AggressiveInlining)]
        public static string ReplaceAll(this string s, string before, string after)
        {
            return s.Replace(before, after);
        }

>>>>>>> 46837b9f
        public static string TypeOf(object? actual)
        {
            switch (actual)
            {
                case string _:
                    return "string";
                case bool _:
                    return "boolean";
                case byte _:
                case short _:
                case int _:
                case long _:
                case sbyte _:
                case ushort _:
                case uint _:
                case ulong _:
                case float _:
                case double _:
                case Enum _:
                    return "number";
                case null:
                    return "undefined";
                default:
                    return "object";
            }
        }
<<<<<<< HEAD
=======

        [MethodImpl(MethodImplOptions.AggressiveInlining)]
        public static IEnumerable<T> SetInitializer<T>(params T[] items)
        {
            return items;
        }

        [MethodImpl(MethodImplOptions.AggressiveInlining)]
        public static IEnumerable<T> MapInitializer<T>(params T[] items)
        {
            return items;
        }
>>>>>>> 46837b9f
    }
}<|MERGE_RESOLUTION|>--- conflicted
+++ resolved
@@ -145,14 +145,6 @@
         public static IList<T> Sort<T>(this IList<T> data, Func<T, T, double> func)
         {
             switch (data)
-<<<<<<< HEAD
-            {
-                case System.Collections.Generic.List<T> l:
-                    l.Sort((a, b) => (int) func(a, b));
-                    break;
-                case T[] array:
-                    System.Array.Sort(array, (a, b) => (int) func(a, b));
-=======
             {
                 case System.Collections.Generic.List<T> l:
                     l.Sort((a, b) => (int) func(a, b));
@@ -176,28 +168,12 @@
                     break;
                 case T[] array:
                     System.Array.Sort(array);
->>>>>>> 46837b9f
                     break;
                 default:
                     throw new NotSupportedException("Cannot sort list of type " +
                                                     data.GetType().FullName);
             }
         }
-<<<<<<< HEAD
-        public static void Sort<T>(this IList<T> data)
-        {
-            switch (data)
-            {
-                case List<T> l:
-                    l.Sort();
-                    break;
-                case T[] array:
-                    System.Array.Sort(array);
-                    break;
-                default:
-                    throw new NotSupportedException("Cannot sort list of type " +
-                                                    data.GetType().FullName);
-=======
 
         [MethodImpl(MethodImplOptions.AggressiveInlining)]
         public static TResult Reduce<TInput, TResult>(this IEnumerable<TInput> source, Func<TResult, TInput, TResult> func, TResult seed)
@@ -218,34 +194,12 @@
             {
                 list.Reverse();
                 return list;
->>>>>>> 46837b9f
             }
 
             throw new ArgumentException("Unsupported type for in-place reversing");
         }
 
         [MethodImpl(MethodImplOptions.AggressiveInlining)]
-<<<<<<< HEAD
-        public static TResult Reduce<TInput, TResult>(this IEnumerable<TInput> source, Func<TResult, TInput, TResult> func, TResult seed)
-        {
-            return source.Aggregate(seed, func);
-        }
-
-        [MethodImpl(MethodImplOptions.AggressiveInlining)]
-        public static IList<TResult> Map<TInput, TResult>(this IEnumerable<TInput> source, Func<TInput, TResult> func)
-        {
-            return source.Select(func).ToList();
-        }
-
-        [MethodImpl(MethodImplOptions.AggressiveInlining)]
-        public static IEnumerable<TInput> Reversed<TInput>(this IEnumerable<TInput> source)
-        {
-            return source.Reverse();
-        }
-
-        [MethodImpl(MethodImplOptions.AggressiveInlining)]
-=======
->>>>>>> 46837b9f
         public static string Join<TInput>(this IEnumerable<TInput> source, string separator)
         {
             return string.Join(separator, source);
@@ -337,18 +291,6 @@
         public static string ToInvariantString(this Enum num)
         {
             return ((IConvertible)num).ToInt32(CultureInfo.InvariantCulture).ToString(CultureInfo.InvariantCulture);
-        }
-
-        [MethodImpl(MethodImplOptions.AggressiveInlining)]
-        public static RegExp CreateRegex(string pattern, string flags)
-        {
-            return new RegExp(pattern, flags);
-        }
-
-        [MethodImpl(MethodImplOptions.AggressiveInlining)]
-        public static string Replace(this string input, RegExp pattern, string replacement)
-        {
-            return pattern.Replace(input, replacement);
         }
 
         [MethodImpl(MethodImplOptions.AggressiveInlining)]
@@ -394,9 +336,6 @@
         }
 
         [MethodImpl(MethodImplOptions.AggressiveInlining)]
-<<<<<<< HEAD
-        public static string Substring(this string s, double startIndex, double endIndex)
-=======
         public static IList<double> Map<TSource>(this IList<TSource> source,
             Func<TSource, int> func)
         {
@@ -411,20 +350,16 @@
 
         [MethodImpl(MethodImplOptions.AggressiveInlining)]
         public static string SubstringIndex(this string s, double startIndex, double endIndex)
->>>>>>> 46837b9f
         {
             return s.Substring((int) startIndex, (int) (endIndex - startIndex));
         }
 
-<<<<<<< HEAD
-=======
         [MethodImpl(MethodImplOptions.AggressiveInlining)]
         public static string ReplaceAll(this string s, string before, string after)
         {
             return s.Replace(before, after);
         }
 
->>>>>>> 46837b9f
         public static string TypeOf(object? actual)
         {
             switch (actual)
@@ -451,8 +386,6 @@
                     return "object";
             }
         }
-<<<<<<< HEAD
-=======
 
         [MethodImpl(MethodImplOptions.AggressiveInlining)]
         public static IEnumerable<T> SetInitializer<T>(params T[] items)
@@ -465,6 +398,5 @@
         {
             return items;
         }
->>>>>>> 46837b9f
     }
 }