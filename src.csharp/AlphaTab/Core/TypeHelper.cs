﻿using System;
using System.Collections.Generic;
using System.Globalization;
using System.Linq;
using System.Runtime.CompilerServices;
using AlphaTab.Core.EcmaScript;

namespace AlphaTab.Core
{
    internal static class TypeHelper
    {
        public static IList<T> CreateList<T>(params T[] values)
        {
            return new List<T>(values);
        }

        public static void Add<T>(this IList<T> list, IList<T> newItems)
        {
            if(list is List<T> l)
            {
                l.AddRange(newItems);
            }
            else
            {
                foreach (var i in newItems)
                {
                    list.Add(i);
                }
            }
        }

        public static IList<T> Splice<T>(this IList<T> data, double start, double deleteCount)
        {
            var items = data.GetRange((int) start, (int) deleteCount);
            data.RemoveRange((int) start, (int) deleteCount);
            return new List<T>(items);
        }

        public static IList<T> Splice<T>(this IList<T> data, double start, double deleteCount,
            params T[] newItems)
        {
            var items = data.GetRange((int) start, (int) deleteCount);
            data.RemoveRange((int) start, (int) deleteCount);
            data.InsertRange((int) start, newItems);

            return new List<T>(items);
        }

        public static IList<T> Slice<T>(this IList<T> data)
        {
<<<<<<< HEAD
            return new AlphaTab.Collections.List<T>(data);
=======
            return new List<T>(data);
>>>>>>> cae9f7e2
        }

        public static void Reverse<T>(this IList<T> data)
        {
            if (data is List<T> l)
            {
                l.Reverse();
            }
            else if (data is T[] array)
            {
                System.Array.Reverse(array);
            }
            else
            {
                throw new NotSupportedException("Cannot reverse list of type " +
                                                data.GetType().FullName);
            }
        }

        public static IList<T> Slice<T>(this IList<T> data, double start)
        {
            return new List<T>(data.GetRange((int) start, data.Count - (int) start));
        }

        public static IList<T> GetRange<T>(this IList<T> data, int index, int count)
        {
            if (data is List<T> l)
            {
                return l.GetRange(index, count);
            }

            var newList = new List<T>();
            newList.InsertRange(0, data.Skip(index).Take(count));
            return newList;
        }

        public static void RemoveRange<T>(this IList<T> data, int index, int count)
        {
            if (data is List<T> l)
            {
                l.RemoveRange(index, count);
            }
            else
            {
                while (count > 0 && index >= data.Count)
                {
                    data.RemoveAt(index);
                    count--;
                }
            }
        }

        public static string Join<T>(this IList<T> data, string separator)
        {
            return string.Join(separator, data);
        }

        public static IList<T> Filter<T>(this IList<T> data, Func<T, bool> func)
        {
            return data.Where(func).ToList();
        }

        public static void Unshift<T>(this IList<T> data, T item)
        {
            data.Insert(0, item);
        }

        public static T Shift<T>(this IList<T> data)
        {
            var i = data[0];
            data.RemoveAt(0);
            return i;
        }

        public static T Pop<T>(this IList<T> data)
        {
            if (data.Count > 0)
            {
                var last = data.Last();
                data.RemoveAt(data.Count - 1);
                return last;
            }

#pragma warning disable 8653
            return default;
#pragma warning restore 8653
        }


        public static IList<T> Fill<T>(this IList<T> data, T i)
        {
            for (var j = 0; j < data.Count; j++)
            {
                data[j] = i;
            }

            return data;
        }

        public static void InsertRange<T>(this IList<T> data, int index, IEnumerable<T> newItems)
        {
            if (data is List<T> l)
            {
                l.InsertRange(index, newItems);
            }
            else
            {
                foreach (var item in newItems)
                {
                    data.Insert(index, item);
                    index++;
                }
            }
        }

        public static IList<T> Sort<T>(this IList<T> data, Func<T, T, double> func)
        {
            switch (data)
            {
                case List<T> l:
                    l.Sort((a, b) => (int) func(a, b));
                    break;
                case T[] array:
                    System.Array.Sort(array, (a, b) => (int) func(a, b));
                    break;
                default:
                    throw new NotSupportedException("Cannot sort list of type " +
                                                    data.GetType().FullName);
            }

            return data;
        }
        public static void Sort<T>(this IList<T> data)
        {
            switch (data)
            {
                case System.Collections.Generic.List<T> l:
                    l.Sort();
                    break;
                case T[] array:
                    System.Array.Sort(array);
                    break;
                default:
                    throw new NotSupportedException("Cannot sort list of type " +
                                                    data.GetType().FullName);
            }
        }

        [MethodImpl(MethodImplOptions.AggressiveInlining)]
        public static TResult Reduce<TInput, TResult>(this IEnumerable<TInput> source, Func<TResult, TInput, TResult> func, TResult seed)
        {
            return source.Aggregate(seed, func);
        }

        [MethodImpl(MethodImplOptions.AggressiveInlining)]
        public static IList<TResult> Map<TInput, TResult>(this IEnumerable<TInput> source, Func<TInput, TResult> func)
        {
            return source.Select(func).ToList();
        }

        [MethodImpl(MethodImplOptions.AggressiveInlining)]
        public static IList<TInput> Reversed<TInput>(this IList<TInput> source)
        {
            if (source is List<TInput> list)
            {
                list.Reverse();
                return list;
            }

            throw new ArgumentException("Unsupported type for in-place reversing");
        }

        [MethodImpl(MethodImplOptions.AggressiveInlining)]
        public static string Join<TInput>(this IEnumerable<TInput> source, string separator)
        {
            return string.Join(separator, source);
        }

        [MethodImpl(MethodImplOptions.AggressiveInlining)]
        public static string Substr(this string s, double start, double length)
        {
            return s.Substring((int) start, (int) length);
        }

        [MethodImpl(MethodImplOptions.AggressiveInlining)]
        public static string Substr(this string s, double start)
        {
            return s.Substring((int) start);
        }

        [MethodImpl(MethodImplOptions.AggressiveInlining)]
        public static int CharCodeAt(this string s, double index)
        {
            return s[(int) index];
        }

        [MethodImpl(MethodImplOptions.AggressiveInlining)]
        public static string CharAt(this string s, double index)
        {
            return s.Substring((int) index, 1);
        }

        [MethodImpl(MethodImplOptions.AggressiveInlining)]
        public static string ToLowerCase(this string s)
        {
            return s.ToLowerInvariant();
        }

        [MethodImpl(MethodImplOptions.AggressiveInlining)]
        public static string ToUpperCase(this string s)
        {
            return s.ToUpperInvariant();
        }

        [MethodImpl(MethodImplOptions.AggressiveInlining)]
        public static int LocaleCompare(this string a, string b)
        {
            return string.Compare(a, b, StringComparison.Ordinal);
        }

        [MethodImpl(MethodImplOptions.AggressiveInlining)]
        public static IList<string> Split(this string s, string separator)
        {
            return new List<string>(s.Split(new[] {separator}, StringSplitOptions.None));
        }

        public static KeyValuePair<double, TValue> CreateMapEntry<TValue>(int key, TValue value)
        {
            return new KeyValuePair<double, TValue>(key, value);
        }

        public static KeyValuePair<TKey, double> CreateMapEntry<TKey>(TKey key, int value)
        {
            return new KeyValuePair<TKey, double>(key, value);
        }

        public static KeyValuePair<TKey, TValue> CreateMapEntry<TKey, TValue>(TKey key, TValue value)
        {
            return new KeyValuePair<TKey, TValue>(key, value);
        }

        public static string ToInvariantString(this double num, int radix)
        {
            if (radix == 16)
            {
                return ((int) num).ToString("X");
            }

            return num.ToString(CultureInfo.InvariantCulture);
        }

        public static string ToInvariantString(this double num)
        {
            return num.ToString(CultureInfo.InvariantCulture);
        }

        public static string ToInvariantString(this int num)
        {
            return num.ToString(CultureInfo.InvariantCulture);
        }

        public static string ToInvariantString(this Enum num)
        {
            return ((IConvertible)num).ToInt32(CultureInfo.InvariantCulture).ToString(CultureInfo.InvariantCulture);
        }

        [MethodImpl(MethodImplOptions.AggressiveInlining)]
        public static RegExp CreateRegex(string pattern, string flags)
        {
            return new RegExp(pattern, flags);
        }

        [MethodImpl(MethodImplOptions.AggressiveInlining)]
        public static string Replace(this string input, RegExp pattern, string replacement)
        {
            return pattern.Replace(input, replacement);
        }

        [MethodImpl(MethodImplOptions.AggressiveInlining)]
        public static bool IsTruthy(string? s)
        {
            return !string.IsNullOrEmpty(s);
        }

        [MethodImpl(MethodImplOptions.AggressiveInlining)]
        public static bool IsTruthy(object? s)
        {
            return s != null;
        }
        [MethodImpl(MethodImplOptions.AggressiveInlining)]
        public static bool IsTruthy(bool? b)
        {
            return b.GetValueOrDefault();
        }

        [MethodImpl(MethodImplOptions.AggressiveInlining)]
        public static bool IsTruthy(double s)
        {
            return !double.IsNaN(s) && s != 0;
        }

        [MethodImpl(MethodImplOptions.AggressiveInlining)]
        public static IList<TResult> Map<TSource, TResult>(this IList<TSource> source,
            Func<TSource, TResult> func)
        {
            return source.Select(func).ToList();
        }

        [MethodImpl(MethodImplOptions.AggressiveInlining)]
        public static IList<double> Map<TSource>(this IList<TSource> source,
            Func<TSource, int> func)
        {
            return source.Select(i => (double)func(i)).ToList();
        }

        [MethodImpl(MethodImplOptions.AggressiveInlining)]
        public static string SubstringIndex(this string s, double startIndex)
        {
            return s.Substring((int) startIndex);
        }

        [MethodImpl(MethodImplOptions.AggressiveInlining)]
        public static string SubstringIndex(this string s, double startIndex, double endIndex)
        {
            return s.Substring((int) startIndex, (int) (endIndex - startIndex));
        }

        [MethodImpl(MethodImplOptions.AggressiveInlining)]
        public static string ReplaceAll(this string s, string before, string after)
        {
            return s.Replace(before, after);
        }

        public static string TypeOf(object? actual)
        {
            switch (actual)
            {
                case string _:
                    return "string";
                case bool _:
                    return "boolean";
                case byte _:
                case short _:
                case int _:
                case long _:
                case sbyte _:
                case ushort _:
                case uint _:
                case ulong _:
                case float _:
                case double _:
                case Enum _:
                    return "number";
                case null:
                    return "undefined";
                default:
                    return "object";
            }
        }

        [MethodImpl(MethodImplOptions.AggressiveInlining)]
        public static IEnumerable<T> SetInitializer<T>(params T[] items)
        {
            return items;
        }

        [MethodImpl(MethodImplOptions.AggressiveInlining)]
        public static IEnumerable<T> MapInitializer<T>(params T[] items)
        {
            return items;
        }
    }
}<|MERGE_RESOLUTION|>--- conflicted
+++ resolved
@@ -48,11 +48,7 @@
 
         public static IList<T> Slice<T>(this IList<T> data)
         {
-<<<<<<< HEAD
             return new AlphaTab.Collections.List<T>(data);
-=======
-            return new List<T>(data);
->>>>>>> cae9f7e2
         }
 
         public static void Reverse<T>(this IList<T> data)
