--- conflicted
+++ resolved
@@ -13,10 +13,7 @@
         public const bool SupportsTextDecoder = true;
         public static void PlatformInit()
         {
-<<<<<<< HEAD
 
-=======
->>>>>>> cae9f7e2
         }
 
         public static Action Throttle(Action action, double delay)
