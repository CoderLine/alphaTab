--- conflicted
+++ resolved
@@ -38,10 +38,7 @@
             Player.MidiLoadFailed.On(OnMidiLoadFailed);
             Player.ReadyForPlayback.On(OnReadyForPlayback);
             Player.MidiEventsPlayed.On(OnMidiEventsPlayed);
-<<<<<<< HEAD
-=======
             Player.PlaybackRangeChanged.On(OnPlaybackRangeChanged);
->>>>>>> 46837b9f
 
             DispatchOnUiThread(OnReady);
         }
@@ -192,10 +189,7 @@
         public IEventEmitterOfT<PlayerStateChangedEventArgs> StateChanged { get; } = new EventEmitterOfT<PlayerStateChangedEventArgs>();
         public IEventEmitterOfT<PositionChangedEventArgs> PositionChanged { get; } = new EventEmitterOfT<PositionChangedEventArgs>();
         public IEventEmitterOfT<MidiEventsPlayedEventArgs> MidiEventsPlayed { get; } = new EventEmitterOfT<MidiEventsPlayedEventArgs>();
-<<<<<<< HEAD
-=======
         public IEventEmitterOfT<PlaybackRangeChangedEventArgs> PlaybackRangeChanged { get; } = new EventEmitterOfT<PlaybackRangeChangedEventArgs>();
->>>>>>> 46837b9f
 
         protected virtual void OnReady()
         {
