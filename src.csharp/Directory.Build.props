<Project>
  <PropertyGroup>
    <DebugType>portable</DebugType>
    <DebugSymbols>true</DebugSymbols>
<<<<<<< HEAD
    <Version>1.2.2</Version>
    <AssemblyVersion>1.2.2.0</AssemblyVersion>
=======
    <Version>1.3.0</Version>
    <AssemblyVersion>1.3.0.0</AssemblyVersion>
>>>>>>> 46837b9f
    <FileVersion>$(AssemblyVersion)</FileVersion>
    <Authors>Danielku15</Authors>
    <Company>CoderLine</Company>
    <Product>AlphaTab</Product>
    <NeutralLanguage>en</NeutralLanguage>
    <Description>alphaTab is a cross platform music notation and guitar tablature rendering library.</Description>
    <Copyright>Copyright © 2021, Daniel Kuschny and Contributors</Copyright>
    <PackageLicenseExpression>MPL-2.0</PackageLicenseExpression>
    <PackageProjectUrl>https://www.alphatab.net</PackageProjectUrl>
    <RepositoryUrl>https://github.com/CoderLine/alphaTab</RepositoryUrl>
    <RepositoryType>git</RepositoryType>
    <PackageTags>music,notation,engraver,renderer</PackageTags>
    <IncludeSymbols>true</IncludeSymbols>
    <SymbolPackageFormat>snupkg</SymbolPackageFormat>	
  </PropertyGroup>
</Project><|MERGE_RESOLUTION|>--- conflicted
+++ resolved
@@ -2,20 +2,15 @@
   <PropertyGroup>
     <DebugType>portable</DebugType>
     <DebugSymbols>true</DebugSymbols>
-<<<<<<< HEAD
-    <Version>1.2.2</Version>
-    <AssemblyVersion>1.2.2.0</AssemblyVersion>
-=======
-    <Version>1.3.0</Version>
-    <AssemblyVersion>1.3.0.0</AssemblyVersion>
->>>>>>> 46837b9f
+    <Version>1.2.3</Version>
+    <AssemblyVersion>1.2.3.0</AssemblyVersion>
     <FileVersion>$(AssemblyVersion)</FileVersion>
     <Authors>Danielku15</Authors>
     <Company>CoderLine</Company>
     <Product>AlphaTab</Product>
     <NeutralLanguage>en</NeutralLanguage>
     <Description>alphaTab is a cross platform music notation and guitar tablature rendering library.</Description>
-    <Copyright>Copyright © 2021, Daniel Kuschny and Contributors</Copyright>
+    <Copyright>Copyright © 2022, Daniel Kuschny and Contributors</Copyright>
     <PackageLicenseExpression>MPL-2.0</PackageLicenseExpression>
     <PackageProjectUrl>https://www.alphatab.net</PackageProjectUrl>
     <RepositoryUrl>https://github.com/CoderLine/alphaTab</RepositoryUrl>
