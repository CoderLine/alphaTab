{
    "name": "@coderline/alphatab",
    "version": "1.2.3",
    "description": "alphaTab is a music notation and guitar tablature rendering library",
    "keywords": [
        "guitar",
        "music-notation",
        "music-sheet",
        "html5",
        "svg",
        "guitar-tablature"
    ],
    "homepage": "https://alphatab.net",
    "bugs": {
        "url": "https://github.com/coderline/alphaTab/issues"
    },
    "author": "Daniel Kuschny",
    "license": "MPL-2.0",
    "repository": {
        "type": "git",
        "url": "https://github.com/coderline/alphaTab"
    },
    "main": "dist/alphaTab.js",
    "module": "dist/alphaTab.mjs",
    "typings": "dist/alphaTab.d.ts",
    "exports": {
        ".": {
            "import": "./dist/alphaTab.mjs",
            "require": "./dist/alphaTab.js"
        },
        "./soundfont/*": "./dist/soundfont/*",
        "./font/*": "./dist/font/*"
    },
    "engines": {
        "node": ">=6.0.0"
    },
    "scripts": {
        "clean": "rimraf dist",
        "lint": "tslint --project tsconfig.build.json -t codeFrame 'src/**/*.ts' 'test/**/*.ts'",
        "generate-typescript": "rimraf src/generated && ts-node --project tsconfig.build-csharp.json src.compiler/typescript/AlphaTabGenerator.ts --project tsconfig.build-csharp.json",
        "generate-csharp": "npm run generate-typescript && ts-node --project tsconfig.build-csharp.json src.compiler/csharp/CSharpTranspiler.ts --project tsconfig.build-csharp.json",
        "build": "npm run generate-typescript && tsc --project tsconfig.build.json && rollup -c rollup.config.js",
        "build-ci": "npm run clean && npm run build && npm pack",
        "build-csharp": "npm run generate-csharp && cd src.csharp && dotnet build -c Release",
        "build-csharp-ci": "npm run clean && npm run generate-csharp && cd src.csharp && dotnet build -c Release",
        "start": "node scripts/setup-playground.js && npm run build && concurrently --kill-others \"tsc --project tsconfig.build.json --watch\" \"rollup -c rollup.config.js -w\"",
        "test": "npm run generate-typescript && tsc --project tsconfig.json && concurrently --kill-others \"tsc --project tsconfig.json -w\" \"karma start karma.conf.js --browsers Chrome --no-single-run --reporters spec,kjhtml\"",
        "test-ci": "npm run generate-typescript && tsc --project tsconfig.json && karma start karma.conf.js --browsers ChromeHeadless --single-run --reporters spec",
        "test-csharp": "cd src.csharp && dotnet test -c Release",
        "test-csharp-ci": "cd src.csharp && dotnet test -c Release"
    },
    "devDependencies": {
<<<<<<< HEAD
        "@rollup/plugin-commonjs": "^22.0.0",
=======
        "@rollup/plugin-commonjs": "^23.0.0",
        "@types/css-font-loading-module": "0.0.7",
>>>>>>> 2f640db4
        "@types/jasmine": "^4.0.3",
        "concurrently": "^7.2.1",
        "cors": "^2.8.5",
        "fs-extra": "^10.1.0",
        "karma": "^6.3.20",
        "karma-chrome-launcher": "^3.1.1",
        "karma-express-http-server": "0.0.1",
        "karma-jasmine": "^5.0.1",
        "karma-jasmine-html-reporter": "^2.0.0",
        "karma-rollup-preprocessor": "^7.0.8",
        "karma-spec-reporter": "0.0.34",
        "multer": "^1.4.5-lts.1",
        "rimraf": "^3.0.2",
        "rollup": "^2.75.1",
        "rollup-plugin-copy": "^3.4.0",
        "rollup-plugin-dts": "^4.2.2",
        "rollup-plugin-license": "^2.8.0",
        "rollup-plugin-serve": "^2.0.0",
        "rollup-plugin-terser": "^7.0.2",
        "terser": "^5.13.1",
        "ts-node": "^10.8.0",
        "tslint": "^6.1.3",
        "tslint-config-prettier": "^1.18.0",
        "tslint-config-standard": "^9.0.0",
        "typescript": "^4.8.3"
    },
    "files": [
        "/dist/alphaTab.js",
        "/dist/alphaTab.mjs",
        "/dist/alphaTab.min.js",
        "/dist/alphaTab.min.mjs",
        "/dist/alphaTab.d.ts",
        "/dist/font/Bravura.*",
        "/dist/font/*.txt",
        "/dist/soundfont/*",
        "LICENSE.header"
    ]
}<|MERGE_RESOLUTION|>--- conflicted
+++ resolved
@@ -50,12 +50,7 @@
         "test-csharp-ci": "cd src.csharp && dotnet test -c Release"
     },
     "devDependencies": {
-<<<<<<< HEAD
-        "@rollup/plugin-commonjs": "^22.0.0",
-=======
         "@rollup/plugin-commonjs": "^23.0.0",
-        "@types/css-font-loading-module": "0.0.7",
->>>>>>> 2f640db4
         "@types/jasmine": "^4.0.3",
         "concurrently": "^7.2.1",
         "cors": "^2.8.5",
