{
<<<<<<< HEAD
  "name": "@coderline/alphatab",
  "version": "1.2.2",
  "description": "alphaTab is a music notation and guitar tablature rendering library",
  "keywords": [
    "guitar",
    "music-notation",
    "music-sheet",
    "html5",
    "svg",
    "guitar-tablature"
  ],
  "homepage": "https://alphatab.net",
  "bugs": {
    "url": "https://github.com/coderline/alphaTab/issues"
  },
  "author": "Daniel Kuschny",
  "license": "MPL-2.0",
  "repository": {
    "type": "git",
    "url": "https://github.com/coderline/alphaTab"
  },
  "main": "dist/alphaTab.js",
  "typings": "dist/alphaTab.d.ts",
  "engines": {
    "node": ">=6.0.0"
  },
  "scripts": {
    "clean": "rimraf dist",
    "lint": "tslint --project tsconfig.build.json -t codeFrame 'src/**/*.ts' 'test/**/*.ts'",
    "build": "npm run generate-typescript && tsc --project tsconfig.build.json && rollup -c rollup.config.js",
    "build-ci": "npm run clean && npm run build && npm pack",
    "start": "node scripts/setup-playground.js && npm run build && concurrently --kill-others \"tsc --project tsconfig.build.json --watch\" \"rollup -c rollup.config.js -w\"",
    "test": "npm run generate-typescript && tsc --project tsconfig.json && concurrently --kill-others \"tsc --project tsconfig.json -w\" \"karma start karma.conf.js --browsers Chrome --no-single-run --reporters spec,kjhtml\"",
    "test-ci": "npm run generate-typescript && tsc --project tsconfig.json && karma start karma.conf.js --browsers ChromeHeadless --single-run --reporters spec",
    "generate-typescript": "rimraf src/generated && ts-node --project tsconfig.build-csharp.json src.compiler/typescript/AlphaTabGenerator.ts --project tsconfig.build-csharp.json",
    "generate-csharp": "npm run generate-typescript && ts-node --project tsconfig.build-csharp.json src.compiler/csharp/CSharpTranspiler.ts --project tsconfig.build-csharp.json",
    "build-csharp": "npm run generate-csharp && cd src.csharp && dotnet build -c Release",
    "build-csharp-ci": "npm run clean && npm run generate-csharp && cd src.csharp && dotnet build -c Release",
    "test-csharp": "cd src.csharp && dotnet test",
    "test-csharp-ci": "cd src.csharp && dotnet test"
  },
  "devDependencies": {
    "@rollup/plugin-commonjs": "^17.0.0",
    "@types/jasmine": "^3.6.2",
    "@types/resize-observer-browser": "^0.1.5",
    "concurrently": "^5.3.0",
    "cors": "^2.8.5",
    "fs-extra": "^9.0.1",
    "git-branch": "^2.0.1",
    "karma": "^5.2.3",
    "karma-chrome-launcher": "^3.1.0",
    "karma-express-http-server": "0.0.1",
    "karma-jasmine": "^4.0.1",
    "karma-jasmine-html-reporter": "^1.5.4",
    "karma-rollup-preprocessor": "^7.0.5",
    "karma-spec-reporter": "0.0.32",
    "lodash": "^4.17.20",
    "multer": "^1.4.2",
    "rimraf": "^3.0.2",
    "rollup": "^2.35.1",
    "rollup-plugin-copy": "^3.3.0",
    "rollup-plugin-dts": "^2.0.1",
    "rollup-plugin-license": "^2.2.0",
    "rollup-plugin-serve": "^1.1.0",
    "rollup-plugin-terser": "^7.0.2",
    "terser": "^5.5.1",
    "ts-node": "^9.1.1",
    "tslint": "^6.1.3",
    "tslint-config-prettier": "^1.15.0",
    "tslint-config-standard": "^9.0.0",
    "ttypescript": "^1.5.12",
    "typescript": "^4.1.3"
  },
  "files": [
    "/dist/alphaTab.js",
    "/dist/alphaTab.min.js",
    "/dist/alphaTab.d.ts",
    "/dist/font/Bravura.*",
    "/dist/font/*.txt",
    "/dist/soundfont/*",
    "LICENSE.header"
  ]
=======
    "name": "@coderline/alphatab",
    "version": "1.3.0",
    "description": "alphaTab is a music notation and guitar tablature rendering library",
    "keywords": [
        "guitar",
        "music-notation",
        "music-sheet",
        "html5",
        "svg",
        "guitar-tablature"
    ],
    "homepage": "https://alphatab.net",
    "bugs": {
        "url": "https://github.com/coderline/alphaTab/issues"
    },
    "author": "Daniel Kuschny",
    "license": "MPL-2.0",
    "repository": {
        "type": "git",
        "url": "https://github.com/coderline/alphaTab"
    },
    "main": "dist/alphaTab.js",
    "module": "dist/alphaTab.mjs",
    "typings": "dist/alphaTab.d.ts",
    "exports": {
        ".": {
            "import": "./dist/alphaTab.mjs",
            "require": "./dist/alphaTab.js"
        },
        "./soundfont/*": "./dist/soundfont/*",
        "./font/*": "./dist/font/*"
    },
    "engines": {
        "node": ">=6.0.0"
    },
    "scripts": {
        "clean": "rimraf dist",
        "lint": "tslint --project tsconfig.build.json -t codeFrame 'src/**/*.ts' 'test/**/*.ts'",
        "generate-typescript": "rimraf src/generated && ts-node --project tsconfig.build-csharp.json src.compiler/typescript/AlphaTabGenerator.ts --project tsconfig.build-csharp.json",
        "generate-csharp": "npm run generate-typescript && ts-node --project tsconfig.build-csharp.json src.compiler/csharp/CSharpTranspiler.ts --project tsconfig.build-csharp.json",
        "generate-kotlin": "npm run generate-typescript && ts-node --project tsconfig.build-kotlin.json src.compiler/kotlin/KotlinTranspiler.ts --project tsconfig.build-kotlin.json",
        "build": "npm run generate-typescript && tsc --project tsconfig.build.json && rollup -c rollup.config.js",
        "build-ci": "npm run clean && npm run build && npm pack",
        "build-csharp": "npm run generate-csharp && cd src.csharp && dotnet build -c Release",
        "build-csharp-ci": "npm run clean && npm run generate-csharp && cd src.csharp && dotnet build -c Release",
        "build-kotlin": "npm run generate-kotlin && cd src.kotlin/alphaTab && gradlew assembleRelease",
        "build-kotlin-ci": "npm run clean && npm run generate-kotlin && cd src.kotlin/alphaTab && gradlew assembleRelease",
        "start": "node scripts/setup-playground.js && npm run build && concurrently --kill-others \"tsc --project tsconfig.build.json --watch\" \"rollup -c rollup.config.js -w\"",
        "test": "npm run generate-typescript && tsc --project tsconfig.json && concurrently --kill-others \"tsc --project tsconfig.json -w\" \"karma start karma.conf.js --browsers Chrome --no-single-run --reporters spec,kjhtml\"",
        "test-ci": "npm run generate-typescript && tsc --project tsconfig.json && karma start karma.conf.js --browsers ChromeHeadless --single-run --reporters spec",
        "test-csharp": "cd src.csharp && dotnet test -c Release",
        "test-csharp-ci": "cd src.csharp && dotnet test -c Release",
        "test-kotlin": "cd src.kotlin/alphaTab && gradlew testReleaseUnitTest",
        "test-kotlin-ci": "cd src.kotlin/alphaTab && gradlew testReleaseUnitTest"
    },
    "devDependencies": {
        "@rollup/plugin-commonjs": "^22.0.0",
        "@types/css-font-loading-module": "0.0.7",
        "@types/jasmine": "^4.0.3",
        "@types/resize-observer-browser": "^0.1.7",
        "concurrently": "^7.2.1",
        "cors": "^2.8.5",
        "fs-extra": "^10.1.0",
        "karma": "^6.3.20",
        "karma-chrome-launcher": "^3.1.1",
        "karma-express-http-server": "0.0.1",
        "karma-jasmine": "^5.0.1",
        "karma-jasmine-html-reporter": "^2.0.0",
        "karma-rollup-preprocessor": "^7.0.8",
        "karma-spec-reporter": "0.0.34",
        "lodash": "^4.17.21",
        "multer": "^1.4.4",
        "rimraf": "^3.0.2",
        "rollup": "^2.75.1",
        "rollup-plugin-copy": "^3.4.0",
        "rollup-plugin-dts": "^4.2.2",
        "rollup-plugin-license": "^2.8.0",
        "rollup-plugin-serve": "^2.0.0",
        "rollup-plugin-terser": "^7.0.2",
        "terser": "^5.13.1",
        "ts-node": "^10.8.0",
        "tslint": "^6.1.3",
        "tslint-config-prettier": "^1.18.0",
        "tslint-config-standard": "^9.0.0",
        "ttypescript": "^1.5.13",
        "typescript": "^4.8.3"
    },
    "files": [
        "/dist/alphaTab.js",
        "/dist/alphaTab.mjs",
        "/dist/alphaTab.min.js",
        "/dist/alphaTab.min.mjs",
        "/dist/alphaTab.d.ts",
        "/dist/font/Bravura.*",
        "/dist/font/*.txt",
        "/dist/soundfont/*",
        "LICENSE.header"
    ]
>>>>>>> 46837b9f
}<|MERGE_RESOLUTION|>--- conflicted
+++ resolved
@@ -1,90 +1,6 @@
 {
-<<<<<<< HEAD
-  "name": "@coderline/alphatab",
-  "version": "1.2.2",
-  "description": "alphaTab is a music notation and guitar tablature rendering library",
-  "keywords": [
-    "guitar",
-    "music-notation",
-    "music-sheet",
-    "html5",
-    "svg",
-    "guitar-tablature"
-  ],
-  "homepage": "https://alphatab.net",
-  "bugs": {
-    "url": "https://github.com/coderline/alphaTab/issues"
-  },
-  "author": "Daniel Kuschny",
-  "license": "MPL-2.0",
-  "repository": {
-    "type": "git",
-    "url": "https://github.com/coderline/alphaTab"
-  },
-  "main": "dist/alphaTab.js",
-  "typings": "dist/alphaTab.d.ts",
-  "engines": {
-    "node": ">=6.0.0"
-  },
-  "scripts": {
-    "clean": "rimraf dist",
-    "lint": "tslint --project tsconfig.build.json -t codeFrame 'src/**/*.ts' 'test/**/*.ts'",
-    "build": "npm run generate-typescript && tsc --project tsconfig.build.json && rollup -c rollup.config.js",
-    "build-ci": "npm run clean && npm run build && npm pack",
-    "start": "node scripts/setup-playground.js && npm run build && concurrently --kill-others \"tsc --project tsconfig.build.json --watch\" \"rollup -c rollup.config.js -w\"",
-    "test": "npm run generate-typescript && tsc --project tsconfig.json && concurrently --kill-others \"tsc --project tsconfig.json -w\" \"karma start karma.conf.js --browsers Chrome --no-single-run --reporters spec,kjhtml\"",
-    "test-ci": "npm run generate-typescript && tsc --project tsconfig.json && karma start karma.conf.js --browsers ChromeHeadless --single-run --reporters spec",
-    "generate-typescript": "rimraf src/generated && ts-node --project tsconfig.build-csharp.json src.compiler/typescript/AlphaTabGenerator.ts --project tsconfig.build-csharp.json",
-    "generate-csharp": "npm run generate-typescript && ts-node --project tsconfig.build-csharp.json src.compiler/csharp/CSharpTranspiler.ts --project tsconfig.build-csharp.json",
-    "build-csharp": "npm run generate-csharp && cd src.csharp && dotnet build -c Release",
-    "build-csharp-ci": "npm run clean && npm run generate-csharp && cd src.csharp && dotnet build -c Release",
-    "test-csharp": "cd src.csharp && dotnet test",
-    "test-csharp-ci": "cd src.csharp && dotnet test"
-  },
-  "devDependencies": {
-    "@rollup/plugin-commonjs": "^17.0.0",
-    "@types/jasmine": "^3.6.2",
-    "@types/resize-observer-browser": "^0.1.5",
-    "concurrently": "^5.3.0",
-    "cors": "^2.8.5",
-    "fs-extra": "^9.0.1",
-    "git-branch": "^2.0.1",
-    "karma": "^5.2.3",
-    "karma-chrome-launcher": "^3.1.0",
-    "karma-express-http-server": "0.0.1",
-    "karma-jasmine": "^4.0.1",
-    "karma-jasmine-html-reporter": "^1.5.4",
-    "karma-rollup-preprocessor": "^7.0.5",
-    "karma-spec-reporter": "0.0.32",
-    "lodash": "^4.17.20",
-    "multer": "^1.4.2",
-    "rimraf": "^3.0.2",
-    "rollup": "^2.35.1",
-    "rollup-plugin-copy": "^3.3.0",
-    "rollup-plugin-dts": "^2.0.1",
-    "rollup-plugin-license": "^2.2.0",
-    "rollup-plugin-serve": "^1.1.0",
-    "rollup-plugin-terser": "^7.0.2",
-    "terser": "^5.5.1",
-    "ts-node": "^9.1.1",
-    "tslint": "^6.1.3",
-    "tslint-config-prettier": "^1.15.0",
-    "tslint-config-standard": "^9.0.0",
-    "ttypescript": "^1.5.12",
-    "typescript": "^4.1.3"
-  },
-  "files": [
-    "/dist/alphaTab.js",
-    "/dist/alphaTab.min.js",
-    "/dist/alphaTab.d.ts",
-    "/dist/font/Bravura.*",
-    "/dist/font/*.txt",
-    "/dist/soundfont/*",
-    "LICENSE.header"
-  ]
-=======
     "name": "@coderline/alphatab",
-    "version": "1.3.0",
+    "version": "1.2.3",
     "description": "alphaTab is a music notation and guitar tablature rendering library",
     "keywords": [
         "guitar",
@@ -181,5 +97,4 @@
         "/dist/soundfont/*",
         "LICENSE.header"
     ]
->>>>>>> 46837b9f
 }