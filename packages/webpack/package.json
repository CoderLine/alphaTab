--- conflicted
+++ resolved
@@ -48,13 +48,8 @@
         "@types/node": "^24.10.0",
         "assert": "^2.1.0",
         "chai": "^6.2.1",
-<<<<<<< HEAD
         "html-webpack-plugin": "^5.6.5",
-        "mocha": "^11.7.4",
-=======
-        "html-webpack-plugin": "^5.6.4",
         "mocha": "^11.7.5",
->>>>>>> c905626b
         "rimraf": "^6.1.0",
         "tslib": "^2.8.1",
         "tsx": "^4.20.6",
