{
    "name": "@coderline/alphatab-webpack",
    "version": "1.7.0",
    "description": "A plugin for WebPack to bundle alphaTab into your webapps.",
    "keywords": [
        "guitar",
        "music-notation",
        "music-sheet",
        "html5",
        "svg",
        "guitar-tablature",
        "webpack"
    ],
    "homepage": "https://alphatab.net",
    "bugs": {
        "url": "https://github.com/coderline/alphaTab/issues"
    },
    "author": "Daniel Kuschny",
    "license": "MPL-2.0",
    "repository": {
        "type": "git",
        "url": "git+https://github.com/coderline/alphaTab.git"
    },
    "type": "module",
    "main": "dist/alphaTab.webpack.js",
    "module": "dist/alphaTab.webpack.mjs",
    "types": "dist/alphaTab.webpack.d.ts",
    "exports": {
        "./*": "./dist/*"
    },
    "scripts": {
        "clean": "rimraf dist",
        "lint": "biome lint",
        "typecheck": "tsc --noEmit",
        "build": "vite build",
        "test": "mocha"
    },
    "dependencies": {
        "webpack": "^5.101.3"
    },
    "engines": {
        "node": ">=20.19.0"
    },
    "devDependencies": {
        "@biomejs/biome": "^2.2.6",
        "@types/chai": "^5.2.3",
        "@types/mocha": "^10.0.10",
        "@types/node": "^24.10.0",
        "assert": "^2.1.0",
<<<<<<< HEAD
        "chai": "^6.2.0",
=======
        "chai": "^6.2.1",
        "html-webpack-plugin": "^5.6.4",
>>>>>>> afb614ea
        "mocha": "^11.7.4",
        "rimraf": "^6.1.0",
        "tslib": "^2.8.1",
        "tsx": "^4.20.6",
        "typescript": "^5.9.3",
        "webpack-cli": "^6.0.1"
    },
    "files": [
        "/dist/**",
        "!/dist/types",
        "LICENSE",
        "LICENSE.header",
        "README.md"
    ]
}<|MERGE_RESOLUTION|>--- conflicted
+++ resolved
@@ -47,12 +47,7 @@
         "@types/mocha": "^10.0.10",
         "@types/node": "^24.10.0",
         "assert": "^2.1.0",
-<<<<<<< HEAD
-        "chai": "^6.2.0",
-=======
         "chai": "^6.2.1",
-        "html-webpack-plugin": "^5.6.4",
->>>>>>> afb614ea
         "mocha": "^11.7.4",
         "rimraf": "^6.1.0",
         "tslib": "^2.8.1",
